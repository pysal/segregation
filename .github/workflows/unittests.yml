<<<<<<< HEAD
name: Tests
=======
 name: Unit Tests
 on:
   push:
     branches:
     - '*'
   pull_request:
     branches:
     - '*'
   schedule:
     - cron: '59 23 * * *'
   workflow_dispatch:
     inputs:
       version:
         description: Manual Unittest Run
         default: test
         required: false
>>>>>>> a4b93e81

on:
  push:
    branches: [main]
  pull_request:
    branches:
      - "*"
  schedule:
    - cron: "0 0 * * 1,4"

jobs:
  Test:
    name: ${{ matrix.os }}, ${{ matrix.environment-file }}
    runs-on: ${{ matrix.os }}
    strategy:
      fail-fast: false
      matrix:
        os: [ubuntu-latest]
        environment-file:
          - ci/310.yml
          - ci/311.yml
          - ci/312.yml
        include:
          - environment-file: ci/311.yml
            os: macos-latest
          - environment-file: ci/311.yml
            os: macos-14  # Apple Silicon
          - environment-file: ci/311.yml
            os: windows-latest
    defaults:
      run:
        shell: bash -l {0}

    steps:
      - uses: actions/checkout@v4

      - name: setup micromamba
        uses: mamba-org/setup-micromamba@v1
        with:
          environment-file: ${{ matrix.environment-file }}
          micromamba-version: 'latest'

      - name: Test segregation
        run: |
          coverage run -m pytest \
           -v \
           -r a \
           -n auto \
           --color yes \
           --cov segregation \
           --cov-append \
           --cov-report term-missing \
           --cov-report xml \
           segregation
      - name: codecov
        uses: codecov/codecov-action@v3
        with:
          token: ${{ secrets.CODECOV_TOKEN }}
          file: ./coverage.xml
          name: segregation-codecov

      - name: Generate and publish the report
        if: |
          failure()
          && steps.status.outcome == 'failure'
          && github.event_name == 'schedule'
          && github.repository_owner == 'oturns'
        uses: xarray-contrib/issue-from-pytest-log@v1
        with:
          log-path: pytest-log.jsonl<|MERGE_RESOLUTION|>--- conflicted
+++ resolved
@@ -1,6 +1,3 @@
-<<<<<<< HEAD
-name: Tests
-=======
  name: Unit Tests
  on:
    push:
@@ -17,7 +14,6 @@
          description: Manual Unittest Run
          default: test
          required: false
->>>>>>> a4b93e81
 
 on:
   push:
