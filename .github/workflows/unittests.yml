--- conflicted
+++ resolved
@@ -29,11 +29,7 @@
            - ci/313.yml
          include:
            - environment-file: ci/312.yml
-<<<<<<< HEAD
              os: macos-latest
-=======
-             os: macos-13 # Intel
->>>>>>> 4352234e
            - environment-file: ci/312.yml
              os: macos-14  # Apple Silicon
            - environment-file: ci/312.yml
