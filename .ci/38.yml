name: test
channels:
  - conda-forge
dependencies:
  - python=3.8
  - deprecation
  - geopandas>=0.9
  - libpysal
  - mapclassify
  - matplotlib
  - numpy
  - pandana
  - pandas
  - pip
  - pygeos
  - quilt3
  - scikit-learn
  - scipy
  - seaborn
  - tqdm
  - urbanaccess
  # testing, etc
  - codecov
  - pytest
  - pytest-mpl
  - pytest-cov
<<<<<<< HEAD
  - twine
=======
  - twine
  - tqdm
  - pandana
  - urbanaccess
  - mapclassify
  - pygeos
  - quilt3
  - deprecation
  - joblib
>>>>>>> 97effe39
<|MERGE_RESOLUTION|>--- conflicted
+++ resolved
@@ -5,6 +5,7 @@
   - python=3.8
   - deprecation
   - geopandas>=0.9
+  - joblib
   - libpysal
   - mapclassify
   - matplotlib
@@ -24,16 +25,4 @@
   - pytest
   - pytest-mpl
   - pytest-cov
-<<<<<<< HEAD
-  - twine
-=======
-  - twine
-  - tqdm
-  - pandana
-  - urbanaccess
-  - mapclassify
-  - pygeos
-  - quilt3
-  - deprecation
-  - joblib
->>>>>>> 97effe39
+  - twine