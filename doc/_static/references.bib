%% Created by Renan Xavier Cortes from https://www.overleaf.com/read/zvjrnxppqtmv

@article{massey1988dimensions,
  title={The dimensions of residential segregation},
  author={Massey, Douglas S and Denton, Nancy A},
  journal={Social forces},
  volume={67},
  number={2},
  pages={281--315},
  year={1988},
  publisher={Oxford University Press}
}

@article{hong2014measuring,
  title={Measuring geographic segregation: a graph-based approach},
  author={Hong, Seong-Yun and Sadahiro, Yukio},
  journal={Journal of Geographical Systems},
  volume={16},
  number={2},
  pages={211--231},
  year={2014},
  publisher={Springer}
}

@article{carrington1997measuring,
  title={On measuring segregation in samples with small units},
  author={Carrington, William J and Troske, Kenneth R},
  journal={Journal of Business \& Economic Statistics},
  volume={15},
  number={4},
  pages={402--409},
  year={1997},
  publisher={Taylor \& Francis}
}

@article{allen2015more,
  title={More reliable inference for the dissimilarity index of segregation},
  author={Allen, Rebecca and Burgess, Simon and Davidson, Russell and Windmeijer, Frank},
  journal={The econometrics journal},
  volume={18},
  number={1},
  pages={40--66},
  year={2015},
  publisher={Wiley Online Library}
}

@article{sakoda1981generalized,
  title={A generalized index of dissimilarity},
  author={Sakoda, James M},
  journal={Demography},
  volume={18},
  number={2},
  pages={245--250},
  year={1981},
  publisher={Springer}
}

@article{reardon2002measures,
  title={Measures of multigroup segregation},
  author={Reardon, Sean F and Firebaugh, Glenn},
  journal={Sociological methodology},
  volume={32},
  number={1},
  pages={33--67},
  year={2002},
  publisher={Wiley Online Library}
}

@inproceedings{reardon1998measures,
  title={Measures of racial diversity and segregation in multigroup and hierarchically structured populations},
  author={Reardon, Sean F},
  booktitle={annual meeting of the Eastern Sociological Society, Philadelphia, PA},
  year={1998}
}

@article{simpson1949measurement,
  title={Measurement of diversity},
  author={Simpson, Edward H},
  journal={nature},
  volume={163},
  number={4148},
  pages={688},
  year={1949},
  publisher={Nature Publishing Group}
}

@article{roberto2015divergence,
  title={The Divergence Index: A Decomposable Measure of Segregation and Inequality},
  author={Roberto, Elizabeth},
  journal={arXiv preprint arXiv:1508.01167},
  year={2015}
}

@inproceedings{morrill1991measure,
  title={On the measure of geographic segregation},
  author={Morrill, Richard L},
  booktitle={Geography research forum},
  volume={11},
  number={1},
  pages={25--36},
  year={1991}
}

@article{hong2014implementing,
  title={Implementing spatial segregation measures in R},
  author={Hong, Seong-Yun and O'Sullivan, David and Sadahiro, Yukio},
  journal={PloS one},
  volume={9},
  number={11},
  pages={e113767},
  year={2014},
  publisher={Public Library of Science}
}

@article{wong1993spatial,
  title={Spatial indices of segregation},
  author={Wong, David WS},
  journal={Urban studies},
  volume={30},
  number={3},
  pages={559--572},
  year={1993},
  publisher={Sage Publications Sage UK: London, England}
}

@article{tivadar2019oasisr,
  title={OasisR: An R Package to Bring Some Order to the World of Segregation Measurement},
  author={Tivadar, Mihai},
  journal={Journal of Statistical Software},
  volume={89},
  number={7},
  pages={1--39},
  year={2019},
  publisher={JOURNAL STATISTICAL SOFTWARE UCLA DEPT STATISTICS, 8130 MATH SCIENCES BLDG~…}
}

@article{morgan1983distance,
  title={A distance-decay based interaction index to measure residential segregation},
  author={Morgan, Barrie S},
  journal={Area},
  pages={211--217},
  year={1983},
  publisher={JSTOR}
}
<<<<<<< HEAD


@book{isard1967methods,
  title={Methods of regional analysis},
  author={Isard, Walter},
  volume={4},
  year={1967},
  publisher={Рипол Классик}
}

@book{theil1972statistical,
  title={Statistical decomposition analysis; with applications in the social and administrative sciences},
  author={Theil, Henry},
  year={1972},
  publisher={London North-Holland}
}

@article{reardon2004measures,
  title={Measures of spatial segregation},
  author={Reardon, Sean F and O’Sullivan, David},
  journal={Sociological methodology},
  volume={34},
  number={1},
  pages={121--162},
  year={2004},
  publisher={Wiley Online Library}
}

@article{folch2016centralization,
  title={The centralization index: A measure of local spatial segregation},
  author={Folch, David C and Rey, Sergio J},
  journal={Papers in Regional Science},
  volume={95},
  number={3},
  pages={555--576},
  year={2016},
  publisher={Wiley Online Library}
=======
@article{Reardon2008,
author = {{Sean F. Reardon} and {Stephen A. Matthews} and {David O'Sullivan} and {Barrett A. Lee} and {Glenn Firebaugh} and {Chad R. Farrell} and {Kendra Bischoff}},
doi = {10.1353/dem.0.0019},
issn = {1533-7790},
journal = {Demography},
number = {3},
pages = {489--514},
title = {{The Geographic Scale of Metropolitan Racial Segregation}},
url = {http://link.springer.com/10.1353/dem.0.0019},
volume = {45},
year = {2008}
>>>>>>> 57998867
}<|MERGE_RESOLUTION|>--- conflicted
+++ resolved
@@ -142,7 +142,6 @@
   year={1983},
   publisher={JSTOR}
 }
-<<<<<<< HEAD
 
 
 @book{isard1967methods,
@@ -180,7 +179,8 @@
   pages={555--576},
   year={2016},
   publisher={Wiley Online Library}
-=======
+}
+
 @article{Reardon2008,
 author = {{Sean F. Reardon} and {Stephen A. Matthews} and {David O'Sullivan} and {Barrett A. Lee} and {Glenn Firebaugh} and {Chad R. Farrell} and {Kendra Bischoff}},
 doi = {10.1353/dem.0.0019},
@@ -192,5 +192,4 @@
 url = {http://link.springer.com/10.1353/dem.0.0019},
 volume = {45},
 year = {2008}
->>>>>>> 57998867
 }