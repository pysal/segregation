"""
Spatial based Segregation Metrics
"""

__author__ = "Renan X. Cortes <renanc@ucr.edu>, Sergio J. Rey <sergio.rey@ucr.edu> and Elijah Knaap <elijah.knaap@ucr.edu>"

import numpy as np
import pandas as pd
import geopandas as gpd
import warnings
import libpysal

from libpysal.weights import W, Queen, Kernel, lag_spatial
from libpysal.weights.util import fill_diagonal
from numpy import inf
from sklearn.metrics.pairwise import manhattan_distances, euclidean_distances, haversine_distances
from scipy.ndimage.interpolation import shift

from scipy.sparse.csgraph import floyd_warshall
from scipy.sparse import csr_matrix

from segregation.aspatial.aspatial_indexes import _dissim
from segregation.aspatial.multigroup_aspatial_indexes import MultiInformationTheory, MultiDivergence
from segregation.network import calc_access
from libpysal.weights.util import attach_islands

from segregation.util.util import _dep_message, DeprecationHelper

# Including old and new api in __all__ so users can use both

__all__ = [
<<<<<<< HEAD
    'Spatial_Prox_Prof', 
    'SpatialProxProf',
    
    'Spatial_Dissim', 
    'SpatialDissim',
    
    'Boundary_Spatial_Dissim',
    'BoundarySpatialDissim',
    
    'Perimeter_Area_Ratio_Spatial_Dissim', 
    'PerimeterAreaRatioSpatialDissim',

    'MinMaxS',
    
    'Distance_Decay_Isolation',
    'DistanceDecayIsolation',
    
    'Distance_Decay_Exposure', 
    'DistanceDecayExposure', 
    
    'Spatial_Proximity', 
    'SpatialProximity',
    
    'Absolute_Clustering',
    'AbsoluteClustering',
    
    'Relative_Clustering', 
    'RelativeClustering', 
    
    'Delta', 
    
    'Absolute_Concentration',
    'AbsoluteConcentration',
    
    'Relative_Concentration', 
    'RelativeConcentration', 
    
    'Absolute_Centralization',
    'AbsoluteCentralization',
    
    'Relative_Centralization', 
    'RelativeCentralization', 
    
    'SpatialInformationTheory',
=======
    'Spatial_Prox_Prof', 'SpatialProxProf', 'Spatial_Dissim', 'SpatialDissim',
    'Boundary_Spatial_Dissim', 'BoundarySpatialDissim',
    'Perimeter_Area_Ratio_Spatial_Dissim', 'PerimeterAreaRatioSpatialDissim',
    'Distance_Decay_Isolation', 'DistanceDecayIsolation',
    'Distance_Decay_Exposure', 'DistanceDecayExposure', 'Spatial_Proximity',
    'SpatialProximity', 'Absolute_Clustering', 'AbsoluteClustering',
    'Relative_Clustering', 'RelativeClustering', 'Delta',
    'Absolute_Concentration', 'AbsoluteConcentration',
    'Relative_Concentration', 'RelativeConcentration',
    'Absolute_Centralization', 'AbsoluteCentralization',
    'Relative_Centralization', 'RelativeCentralization',
    'SpatialInformationTheory', 'SpatialDivergence',
>>>>>>> 589423f7
    'compute_segregation_profile'
]

# The Deprecation calls of the classes are located in the end of this script #

# suppress numpy divide by zero warnings because it occurs a lot during the
# calculation of many indices
np.seterr(divide='ignore', invalid='ignore')


def _build_local_environment(data, groups, w):
    """Convert observations into spatially-weighted sums.

    Parameters
    ----------
    data : DataFrame
        dataframe with local observations
    w : libpysal.weights object
        weights matrix defining the local environment

    Returns
    -------
    DataFrame
        Spatialized data

    """
    new_data = []
    w = fill_diagonal(w)
    for y in data[groups]:
        new_data.append(lag_spatial(w, data[y]))
    new_data = pd.DataFrame(dict(zip(groups, new_data)))
    return new_data


def _return_length_weighted_w(data):
    """
    Returns a PySAL weights object that the weights represent the length of the common boundary of two areal units that share border.
    Author: Levi Wolf <levi.john.wolf@gmail.com>. 
    Thank you, Levi!

    Parameters
    ----------

    data          : a geopandas DataFrame with a 'geometry' column.

    Notes
    -----
    Currently it's not making any projection.

    """

    w = libpysal.weights.Rook.from_dataframe(
        data, ids=data.index.tolist(), geom_col=data._geometry_column_name)

    if (len(w.islands) == 0):
        w = w
    else:
        warnings('There are some islands in the GeoDataFrame.')
        w_aux = libpysal.weights.KNN.from_dataframe(
            data,
            ids=data.index.tolist(),
            geom_col=data._geometry_column_name,
            k=1)
        w = attach_islands(w, w_aux)

    adjlist = w.to_adjlist()
    islands = pd.DataFrame.from_records([{
        'focal': island,
        'neighbor': island,
        'weight': 0
    } for island in w.islands])
    merged = adjlist.merge(data.geometry.to_frame('geometry'), left_on='focal',
                           right_index=True, how='left')\
                    .merge(data.geometry.to_frame('geometry'), left_on='neighbor',
                           right_index=True, how='left', suffixes=("_focal", "_neighbor"))\

    # Transforming from pandas to geopandas
    merged = gpd.GeoDataFrame(merged, geometry='geometry_focal')
    merged['geometry_neighbor'] = gpd.GeoSeries(merged.geometry_neighbor)

    # Getting the shared boundaries
    merged['shared_boundary'] = merged.geometry_focal.intersection(
        merged.set_geometry('geometry_neighbor'))

    # Putting it back to a matrix
    merged['weight'] = merged.set_geometry('shared_boundary').length
    merged_with_islands = pd.concat((merged, islands))
    length_weighted_w = libpysal.weights.W.from_adjlist(
        merged_with_islands[['focal', 'neighbor', 'weight']])
    for island in w.islands:
        length_weighted_w.neighbors[island] = []
        del length_weighted_w.weights[island]

    length_weighted_w._reset()

    return length_weighted_w


def _spatial_prox_profile(data, group_pop_var, total_pop_var, m=1000):
    """
    Calculation of Spatial Proximity Profile

    Parameters
    ----------

    data          : a geopandas DataFrame with a geometry column.
    
    group_pop_var : string
                    The name of variable in data that contains the population size of the group of interest
                    
    total_pop_var : string
                    The name of variable in data that contains the total population of the unit
                    
    m             : int
                    a numeric value indicating the number of thresholds to be used. Default value is 1000. 
                    A large value of m creates a smoother-looking graph and a more precise spatial proximity profile value but slows down the calculation speed.

    Returns
    ----------

    statistic : float
                Spatial Proximity Index
                
    core_data : a geopandas DataFrame
                A geopandas DataFrame that contains the columns used to perform the estimate.

    Notes
    -----
    Based on Hong, Seong-Yun, and Yukio Sadahiro. "Measuring geographic segregation: a graph-based approach." Journal of Geographical Systems 16.2 (2014): 211-231.
    
    Reference: :cite:`hong2014measuring`.

    """

    if (str(type(data)) != '<class \'geopandas.geodataframe.GeoDataFrame\'>'):
        raise TypeError(
            'data is not a GeoDataFrame and, therefore, this index cannot be calculated.'
        )

    if ('geometry' not in data.columns):
        data['geometry'] = data[data._geometry_column_name]
        data = data.drop([data._geometry_column_name], axis=1)
        data = data.set_geometry('geometry')

    if (type(m) is not int):
        raise TypeError('m must be a string.')

    if (m < 2):
        raise ValueError('m must be greater than 1.')

    if ((type(group_pop_var) is not str) or (type(total_pop_var) is not str)):
        raise TypeError('group_pop_var and total_pop_var must be strings')

    if ((group_pop_var not in data.columns)
            or (total_pop_var not in data.columns)):
        raise ValueError(
            'group_pop_var and total_pop_var must be variables of data')

    data = data.rename(columns={
        group_pop_var: 'group_pop_var',
        total_pop_var: 'total_pop_var'
    })

    if any(data.total_pop_var < data.group_pop_var):
        raise ValueError(
            'Group of interest population must equal or lower than the total population of the units.'
        )

    # Create the shortest distance path between two pair of units using Shimbel matrix. This step was well discussed in https://github.com/pysal/segregation/issues/5.
    w_libpysal = Queen.from_dataframe(data)
    graph = csr_matrix(w_libpysal.full()[0])
    delta = floyd_warshall(csgraph=graph, directed=False)

    def calculate_etat(t):
        g_t_i = np.where(data.group_pop_var / data.total_pop_var >= t, True,
                         False)
        k = g_t_i.sum()

        # i and j only varies in the units subset within the threshold in eta_t of Hong (2014).
        sub_delta_ij = delta[g_t_i, :][:, g_t_i]

        den = sub_delta_ij.sum()
        eta_t = (k**2 - k) / den
        return eta_t

    grid = np.linspace(0, 1, m)
    aux = np.array(list(map(calculate_etat, grid)))
    aux[aux == inf] = 0
    aux[aux == -inf] = 0
    curve = np.nan_to_num(aux, 0)

    threshold = data.group_pop_var.sum() / data.total_pop_var.sum()
    SPP = ((threshold - ((curve[grid < threshold]).sum() / m -
                         (curve[grid >= threshold]).sum() / m)) /
           (1 - threshold))

    core_data = data[['group_pop_var', 'total_pop_var', 'geometry']]

    return SPP, grid, curve, core_data


class SpatialProxProf:
    """
    Calculation of Spatial Proximity Profile

    Parameters
    ----------

    data          : a geopandas DataFrame with a geometry column.
    
    group_pop_var : string
                    The name of variable in data that contains the population size of the group of interest
                    
    total_pop_var : string
                    The name of variable in data that contains the total population of the unit
                    
    m             : int
                    a numeric value indicating the number of thresholds to be used. Default value is 1000. 
                    A large value of m creates a smoother-looking graph and a more precise spatial proximity profile value but slows down the calculation speed.

    Attributes
    ----------

    statistic : float
                Spatial Proximity Profile Index
                
    core_data : a geopandas DataFrame
                A geopandas DataFrame that contains the columns used to perform the estimate.
        
    Examples
    --------
    In this example, we will calculate the spatial proximity profile (SPP) for the Riverside County using the census tract data of 2010.
    The group of interest is non-hispanic black people which is the variable nhblk10 in the dataset.
    
    Firstly, we need to perform some import the modules and the respective function.
    
    >>> import pandas as pd
    >>> import geopandas as gpd
    >>> import segregation
    >>> from segregation.spatial import SpatialProxProf
    
    Secondly, we need to read the data:
    
    >>> # This example uses all census data that the user must provide your own copy of the external database.
    >>> # A step-by-step procedure for downloading the data can be found here: https://github.com/spatialucr/geosnap/tree/master/geosnap/data.
    >>> # After the user download the LTDB_Std_All_fullcount.zip and extract the files, the filepath might be something like presented below.
    >>> filepath = '~/data/LTDB_Std_2010_fullcount.csv'
    >>> census_2010 = pd.read_csv(filepath, encoding = "ISO-8859-1", sep = ",")
    
    Then, we filter only for the desired county (in this case, Riverside County):
    
    >>> df = census_2010.loc[census_2010.county == "Riverside County"][['tractid', 'pop10','nhblk10']]
    
    Then, we read the Riverside map data using geopandas (the county id is 06065):
    
    >>> map_url = 'https://raw.githubusercontent.com/renanxcortes/inequality-segregation-supplementary-files/master/Tracts_grouped_by_County/06065.json'
    >>> map_gpd = gpd.read_file(map_url)
    
    It is necessary to harmonize the data type of the dataset and the geopandas in order to work the merging procedure.
    Later, we extract only the columns that will be used.
    
    >>> map_gpd['INTGEOID10'] = pd.to_numeric(map_gpd["GEOID10"])
    >>> gdf_pre = map_gpd.merge(df, left_on = 'INTGEOID10', right_on = 'tractid')
    >>> gdf = gdf_pre[['geometry', 'pop10', 'nhblk10']]
    
    >>> spat_prox_index = SpatialProxProf(gdf, 'nhblk10', 'pop10')
    >>> spat_prox_index.statistic
    0.11217269612149207
    
    You can plot the profile curve with the plot method.
    
    >>> spat_prox_index.plot()
        
    Notes
    -----
    Based on Hong, Seong-Yun, and Yukio Sadahiro. "Measuring geographic segregation: a graph-based approach." Journal of Geographical Systems 16.2 (2014): 211-231.
    
    Reference: :cite:`hong2014measuring`.

    """

    def __init__(self, data, group_pop_var, total_pop_var, m=1000):

        aux = _spatial_prox_profile(data, group_pop_var, total_pop_var, m)

        self.statistic = aux[0]
        self.grid = aux[1]
        self.curve = aux[2]
        self.core_data = aux[3]
        self._function = _spatial_prox_profile

    def plot(self):
        """
        Plot the Spatial Proximity Profile
        """
        try:
            import matplotlib.pyplot as plt
        except ImportError:
            warnings.warn('This method relies on importing `matplotlib`')
        graph = plt.scatter(self.grid, self.curve, s=0.1)
        return graph


def _spatial_dissim(data,
                    group_pop_var,
                    total_pop_var,
                    w=None,
                    standardize=False):
    """
    Calculation of Spatial Dissimilarity index

    Parameters
    ----------

    data          : a geopandas DataFrame with a geometry column.
    
    group_pop_var : string
                    The name of variable in data that contains the population size of the group of interest
                    
    total_pop_var : string
                    The name of variable in data that contains the total population of the unit
                    
    w             : W
                    A PySAL weights object. If not provided, Queen contiguity matrix is used.
                    
    standardize   : boolean
                    A condition for row standardisation of the weights matrices. If True, the values of cij in the formulas gets row standardized.
                    For the sake of comparison, the seg R package of Hong, Seong-Yun, David O'Sullivan, and Yukio Sadahiro. "Implementing spatial segregation measures in R." PloS one 9.11 (2014): e113767.
                    works by default with row standardization.
        
    Returns
    ----------

    statistic : float
                Spatial Dissimilarity Index
                
    core_data : a geopandas DataFrame
                A geopandas DataFrame that contains the columns used to perform the estimate.
                
    Notes
    -----
    Based on Morrill, R. L. (1991) "On the Measure of Geographic Segregation". Geography Research Forum.
    
    Reference: :cite:`morrill1991measure`.

    """
    if (str(type(data)) != '<class \'geopandas.geodataframe.GeoDataFrame\'>'):
        raise TypeError(
            'data is not a GeoDataFrame and, therefore, this index cannot be calculated.'
        )

    if ('geometry' not in data.columns):
        data['geometry'] = data[data._geometry_column_name]
        data = data.drop([data._geometry_column_name], axis=1)
        data = data.set_geometry('geometry')

    if (type(standardize) is not bool):
        raise TypeError('std is not a boolean object')

    if w is None:
        w_object = Queen.from_dataframe(data)
    else:
        w_object = w

    if (not issubclass(type(w_object), libpysal.weights.W)):
        raise TypeError('w is not a PySAL weights object')

    D = _dissim(data, group_pop_var, total_pop_var)[0]

    data = data.rename(columns={
        group_pop_var: 'group_pop_var',
        total_pop_var: 'total_pop_var'
    })

    x = np.array(data.group_pop_var)
    t = np.array(data.total_pop_var)

    # If a unit has zero population, the group of interest frequency is zero
    pi = np.where(t == 0, 0, x / t)

    if not standardize:
        cij = w_object.full()[0]
    else:
        cij = w_object.full()[0]
        cij = cij / cij.sum(axis=1).reshape((cij.shape[0], 1))

    # Inspired in (second solution): https://stackoverflow.com/questions/22720864/efficiently-calculating-a-euclidean-distance-matrix-using-numpy
    # Distance Matrix
    abs_dist = abs(pi[..., np.newaxis] - pi)

    # manhattan_distances used to compute absolute distances
    num = np.multiply(abs_dist, cij).sum()
    den = cij.sum()
    SD = D - num / den
    SD

    core_data = data[['group_pop_var', 'total_pop_var', 'geometry']]

    return SD, core_data


class SpatialDissim:
    """
    Calculation of Spatial Dissimilarity index

    Parameters
    ----------

    data          : a geopandas DataFrame with a geometry column.
    
    group_pop_var : string
                    The name of variable in data that contains the population size of the group of interest
                    
    total_pop_var : string
                    The name of variable in data that contains the total population of the unit
                    
    w             : W
                    A PySAL weights object. If not provided, Queen contiguity matrix is used.
    
    standardize   : boolean
                    A condition for row standardisation of the weights matrices. If True, the values of cij in the formulas gets row standardized.
                    For the sake of comparison, the seg R package of Hong, Seong-Yun, David O'Sullivan, and Yukio Sadahiro. "Implementing spatial segregation measures in R." PloS one 9.11 (2014): e113767.
                    works by default with row standardization.

    Attributes
    ----------

    statistic : float
                Spatial Dissimilarity Index
                
    core_data : a geopandas DataFrame
                A geopandas DataFrame that contains the columns used to perform the estimate.   
                
    Examples
    --------
    In this example, we will calculate the degree of spatial dissimilarity (D) for the Riverside County using the census tract data of 2010.
    The group of interest is non-hispanic black people which is the variable nhblk10 in the dataset. The neighborhood contiguity matrix is used.
    
    Firstly, we need to perform some import the modules and the respective function.
    
    >>> import pandas as pd
    >>> import geopandas as gpd
    >>> import segregation
    >>> from segregation.spatial import SpatialDissim
    
    Secondly, we need to read the data:
    
    >>> # This example uses all census data that the user must provide your own copy of the external database.
    >>> # A step-by-step procedure for downloading the data can be found here: https://github.com/spatialucr/geosnap/tree/master/geosnap/data.
    >>> # After the user download the LTDB_Std_All_fullcount.zip and extract the files, the filepath might be something like presented below.
    >>> filepath = '~/data/LTDB_Std_2010_fullcount.csv'
    >>> census_2010 = pd.read_csv(filepath, encoding = "ISO-8859-1", sep = ",")
    
    Then, we filter only for the desired county (in this case, Riverside County):
    
    >>> df = census_2010.loc[census_2010.county == "Riverside County"][['tractid', 'pop10','nhblk10']]
    
    Then, we read the Riverside map data using geopandas (the county id is 06065):
    
    >>> map_url = 'https://raw.githubusercontent.com/renanxcortes/inequality-segregation-supplementary-files/master/Tracts_grouped_by_County/06065.json'
    >>> map_gpd = gpd.read_file(map_url)
    
    It is necessary to harmonize the data type of the dataset and the geopandas in order to work the merging procedure.
    Later, we extract only the columns that will be used.
    
    >>> map_gpd['INTGEOID10'] = pd.to_numeric(map_gpd["GEOID10"])
    >>> gdf_pre = map_gpd.merge(df, left_on = 'INTGEOID10', right_on = 'tractid')
    >>> gdf = gdf_pre[['geometry', 'pop10', 'nhblk10']]
    
    The value is estimated below.
    
    >>> spatial_dissim_index = SpatialDissim(gdf, 'nhblk10', 'pop10')
    >>> spatial_dissim_index.statistic
    0.2864885055405311
        
    To use different neighborhood matrices:
        
    >>> from libpysal.weights import Rook, KNN
    
    Assuming K-nearest neighbors with k = 4
    
    >>> knn = KNN.from_dataframe(gdf, k=4)
    >>> spatial_dissim_index = Spatial_Dissim(gdf, 'nhblk10', 'pop10', w = knn)
    >>> spatial_dissim_index.statistic
    0.28544347200877285
    
    Assuming Rook contiguity neighborhood
    
    >>> roo = Rook.from_dataframe(gdf)
    >>> spatial_dissim_index = Spatial_Dissim(gdf, 'nhblk10', 'pop10', w = roo)
    >>> spatial_dissim_index.statistic
    0.2866269198707091
            
    Notes
    -----
    Based on Morrill, R. L. (1991) "On the Measure of Geographic Segregation". Geography Research Forum.
    
    Reference: :cite:`morrill1991measure`.
    
    """

    def __init__(self,
                 data,
                 group_pop_var,
                 total_pop_var,
                 w=None,
                 standardize=False):

        aux = _spatial_dissim(data, group_pop_var, total_pop_var, w,
                              standardize)

        self.statistic = aux[0]
        self.core_data = aux[1]
        self._function = _spatial_dissim


def _boundary_spatial_dissim(data,
                             group_pop_var,
                             total_pop_var,
                             standardize=False):
    """
    Calculation of Boundary Spatial Dissimilarity index

    Parameters
    ----------

    data          : a geopandas DataFrame with a geometry column.
    
    group_pop_var : string
                    The name of variable in data that contains the population size of the group of interest
                    
    total_pop_var : string
                    The name of variable in data that contains the total population of the unit
                    
    standardize   : boolean
                    A condition for row standardisation of the weights matrices. If True, the values of cij in the formulas gets row standardized.
                    For the sake of comparison, the seg R package of Hong, Seong-Yun, David O'Sullivan, and Yukio Sadahiro. "Implementing spatial segregation measures in R." PloS one 9.11 (2014): e113767.
                    works by default without row standardization. That is, directly with border length.
        
    Returns
    ----------

    statistic : float
                Boundary Spatial Dissimilarity Index
                
    core_data : a geopandas DataFrame
                A geopandas DataFrame that contains the columns used to perform the estimate.
                
    Notes
    -----
    The formula is based on Hong, Seong-Yun, David O'Sullivan, and Yukio Sadahiro. "Implementing spatial segregation measures in R." PloS one 9.11 (2014): e113767.
    
    Original paper by Wong, David WS. "Spatial indices of segregation." Urban studies 30.3 (1993): 559-572.
    
    References: :cite:`hong2014implementing` and :cite:`wong1993spatial`.

    """

    if (str(type(data)) != '<class \'geopandas.geodataframe.GeoDataFrame\'>'):
        raise TypeError(
            'data is not a GeoDataFrame and, therefore, this index cannot be calculated.'
        )

    if ('geometry' not in data.columns):
        data['geometry'] = data[data._geometry_column_name]
        data = data.drop([data._geometry_column_name], axis=1)
        data = data.set_geometry('geometry')

    if (type(standardize) is not bool):
        raise TypeError('std is not a boolean object')

    D = _dissim(data, group_pop_var, total_pop_var)[0]

    data = data.rename(columns={
        group_pop_var: 'group_pop_var',
        total_pop_var: 'total_pop_var'
    })

    # If a unit has zero population, the group of interest frequency is zero
    data = data.assign(
        pi=np.where(data.total_pop_var == 0, 0, data.group_pop_var /
                    data.total_pop_var))

    if not standardize:
        cij = _return_length_weighted_w(data).full()[0]
    else:
        cij = _return_length_weighted_w(data).full()[0]
        cij = cij / cij.sum(axis=1).reshape((cij.shape[0], 1))

    # manhattan_distances used to compute absolute distances
    num = np.multiply(manhattan_distances(data[['pi']]), cij).sum()
    den = cij.sum()
    BSD = D - num / den
    BSD

    core_data = data[['group_pop_var', 'total_pop_var', 'geometry']]

    return BSD, core_data


class BoundarySpatialDissim:
    """
    Calculation of Boundary Spatial Dissimilarity index

    Parameters
    ----------

    data          : a geopandas DataFrame with a geometry column.
    
    group_pop_var : string
                    The name of variable in data that contains the population size of the group of interest
                    
    total_pop_var : string
                    The name of variable in data that contains the total population of the unit
                    
    standardize   : boolean
                    A condition for row standardisation of the weights matrices. If True, the values of cij in the formulas gets row standardized.
                    For the sake of comparison, the seg R package of Hong, Seong-Yun, David O'Sullivan, and Yukio Sadahiro. "Implementing spatial segregation measures in R." PloS one 9.11 (2014): e113767.
                    works by default without row standardization. That is, directly with border length.
        

    Attributes
    ----------

    statistic : float
                Boundary Spatial Dissimilarity Index
                
    core_data : a geopandas DataFrame
                A geopandas DataFrame that contains the columns used to perform the estimate.
         
    Examples
    --------
    In this example, we will calculate the degree of boundary spatial dissimilarity (D) for the Riverside County using the census tract data of 2010.
    The group of interest is non-hispanic black people which is the variable nhblk10 in the dataset.
    
    Firstly, we need to perform some import the modules and the respective function.
    
    >>> import pandas as pd
    >>> import geopandas as gpd
    >>> import segregation
    >>> from segregation.spatial import BoundarySpatialDissim
    
    Secondly, we need to read the data:
    
    >>> # This example uses all census data that the user must provide your own copy of the external database.
    >>> # A step-by-step procedure for downloading the data can be found here: https://github.com/spatialucr/geosnap/tree/master/geosnap/data.
    >>> # After the user download the LTDB_Std_All_fullcount.zip and extract the files, the filepath might be something like presented below.
    >>> filepath = '~/data/LTDB_Std_2010_fullcount.csv'
    >>> census_2010 = pd.read_csv(filepath, encoding = "ISO-8859-1", sep = ",")
    
    Then, we filter only for the desired county (in this case, Riverside County):
    
    >>> df = census_2010.loc[census_2010.county == "Riverside County"][['tractid', 'pop10','nhblk10']]
    
    Then, we read the Riverside map data using geopandas (the county id is 06065):
    
    >>> map_url = 'https://raw.githubusercontent.com/renanxcortes/inequality-segregation-supplementary-files/master/Tracts_grouped_by_County/06065.json'
    >>> map_gpd = gpd.read_file(map_url)
    
    It is necessary to harmonize the data type of the dataset and the geopandas in order to work the merging procedure.
    Later, we extract only the columns that will be used.
    
    >>> map_gpd['INTGEOID10'] = pd.to_numeric(map_gpd["GEOID10"])
    >>> gdf_pre = map_gpd.merge(df, left_on = 'INTGEOID10', right_on = 'tractid')
    >>> gdf = gdf_pre[['geometry', 'pop10', 'nhblk10']]
    
    The value is estimated below.
    
    >>> boundary_spatial_dissim_index = BoundarySpatialDissim(gdf, 'nhblk10', 'pop10')
    >>> boundary_spatial_dissim_index.statistic
    0.28869903953453163
            
    Notes
    -----
    The formula is based on Hong, Seong-Yun, David O'Sullivan, and Yukio Sadahiro. "Implementing spatial segregation measures in R." PloS one 9.11 (2014): e113767.
    
    Original paper by Wong, David WS. "Spatial indices of segregation." Urban studies 30.3 (1993): 559-572.
    
    References: :cite:`hong2014implementing` and :cite:`wong1993spatial`.
    
    """

    def __init__(self, data, group_pop_var, total_pop_var, standardize=False):

        aux = _boundary_spatial_dissim(data, group_pop_var, total_pop_var,
                                       standardize)

        self.statistic = aux[0]
        self.core_data = aux[1]
        self._function = _boundary_spatial_dissim


def _perimeter_area_ratio_spatial_dissim(data,
                                         group_pop_var,
                                         total_pop_var,
                                         standardize=True):
    """
    Calculation of Perimeter/Area Ratio Spatial Dissimilarity index

    Parameters
    ----------

    data          : a geopandas DataFrame with a geometry column.
    
    group_pop_var : string
                    The name of variable in data that contains the population size of the group of interest
                    
    total_pop_var : string
                    The name of variable in data that contains the total population of the unit
                    
    standardize   : boolean
                    A condition for standardisation of the weights matrices. 
                    If True, the values of cij in the formulas gets standardized and the overall sum is 1.

    Returns
    ----------

    statistic : float
                Perimeter/Area Ratio Spatial Dissimilarity Index
                
    core_data : a geopandas DataFrame
                A geopandas DataFrame that contains the columns used to perform the estimate.
                
    Notes
    -----
    Originally based on Wong, David WS. "Spatial indices of segregation." Urban studies 30.3 (1993): 559-572.
    
    However, Tivadar, Mihai. "OasisR: An R Package to Bring Some Order to the World of Segregation Measurement." Journal of Statistical Software 89.1 (2019): 1-39.
    points out that in Wong’s original there is an issue with the formula which is an extra division by 2 in the spatial interaction component.
    This function follows the formula present in the first Appendix of Tivadar, Mihai. "OasisR: An R Package to Bring Some Order to the World of Segregation Measurement." Journal of Statistical Software 89.1 (2019): 1-39.

    References: :cite:`wong1993spatial` and :cite:`tivadar2019oasisr`.
        
    """

    if (str(type(data)) != '<class \'geopandas.geodataframe.GeoDataFrame\'>'):
        raise TypeError(
            'data is not a GeoDataFrame and, therefore, this index cannot be calculated.'
        )

    if ('geometry' not in data.columns):
        data['geometry'] = data[data._geometry_column_name]
        data = data.drop([data._geometry_column_name], axis=1)
        data = data.set_geometry('geometry')

    if (type(standardize) is not bool):
        raise TypeError('std is not a boolean object')

    D = _dissim(data, group_pop_var, total_pop_var)[0]

    data = data.rename(columns={
        group_pop_var: 'group_pop_var',
        total_pop_var: 'total_pop_var'
    })

    # If a unit has zero population, the group of interest frequency is zero
    data = data.assign(
        pi=np.where(data.total_pop_var == 0, 0, data.group_pop_var /
                    data.total_pop_var))

    if not standardize:
        cij = _return_length_weighted_w(data).full()[0]
    else:
        cij = _return_length_weighted_w(data).full()[0]
        cij = cij / cij.sum()

    peri = data.length
    ai = data.area

    aux_sum = np.add(
        np.array(list((peri / ai))),
        np.array(list((peri / ai))).reshape((len(list((peri / ai))), 1)))

    max_pa = max(peri / ai)

    num = np.multiply(np.multiply(manhattan_distances(data[['pi']]), cij),
                      aux_sum).sum()
    den = 2 * max_pa

    PARD = D - (num / den)
    PARD

    core_data = data[['group_pop_var', 'total_pop_var', 'geometry']]

    return PARD, core_data


class PerimeterAreaRatioSpatialDissim:
    """
    Calculation of Perimeter/Area Ratio Spatial Dissimilarity index

    Parameters
    ----------

    data          : a geopandas DataFrame with a geometry column.
    
    group_pop_var : string
                    The name of variable in data that contains the population size of the group of interest
                    
    total_pop_var : string
                    The name of variable in data that contains the total population of the unit
                    
    standardize   : boolean
                    A condition for standardisation of the weights matrices. 
                    If True, the values of cij in the formulas gets standardized and the overall sum is 1.
        
    Attributes
    ----------

    statistic : float
                Perimeter/Area Ratio Spatial Dissimilarity Index
                
    core_data : a geopandas DataFrame
                A geopandas DataFrame that contains the columns used to perform the estimate.      
                
    Examples
    --------
    In this example, we will calculate the degree of perimeter/area ratio spatial dissimilarity (PARD) for the Riverside County using the census tract data of 2010.
    The group of interest is non-hispanic black people which is the variable nhblk10 in the dataset.
    
    Firstly, we need to perform some import the modules and the respective function.
    
    >>> import pandas as pd
    >>> import geopandas as gpd
    >>> import segregation
    >>> from segregation.spatial import PerimeterAreaRatioSpatialDissim
    
    Secondly, we need to read the data:
    
    >>> # This example uses all census data that the user must provide your own copy of the external database.
    >>> # A step-by-step procedure for downloading the data can be found here: https://github.com/spatialucr/geosnap/tree/master/geosnap/data.
    >>> # After the user download the LTDB_Std_All_fullcount.zip and extract the files, the filepath might be something like presented below.
    >>> filepath = '~/data/LTDB_Std_2010_fullcount.csv'
    >>> census_2010 = pd.read_csv(filepath, encoding = "ISO-8859-1", sep = ",")
    
    Then, we filter only for the desired county (in this case, Riverside County):
    
    >>> df = census_2010.loc[census_2010.county == "Riverside County"][['tractid', 'pop10','nhblk10']]
    
    Then, we read the Riverside map data using geopandas (the county id is 06065):
    
    >>> map_url = 'https://raw.githubusercontent.com/renanxcortes/inequality-segregation-supplementary-files/master/Tracts_grouped_by_County/06065.json'
    >>> map_gpd = gpd.read_file(map_url)
    
    It is necessary to harmonize the data type of the dataset and the geopandas in order to work the merging procedure.
    Later, we extract only the columns that will be used.
    
    >>> map_gpd['INTGEOID10'] = pd.to_numeric(map_gpd["GEOID10"])
    >>> gdf_pre = map_gpd.merge(df, left_on = 'INTGEOID10', right_on = 'tractid')
    >>> gdf = gdf_pre[['geometry', 'pop10', 'nhblk10']]
    
    The value is estimated below.
    
    >>> perimeter_area_ratio_spatial_dissim_index = PerimeterAreaRatioSpatialDissim(gdf, 'nhblk10', 'pop10')
    >>> perimeter_area_ratio_spatial_dissim_index.statistic
    0.31260876347432687
            
    Notes
    -----
    Originally based on Wong, David WS. "Spatial indices of segregation." Urban studies 30.3 (1993): 559-572.
    
    However, Tivadar, Mihai. "OasisR: An R Package to Bring Some Order to the World of Segregation Measurement." Journal of Statistical Software 89.1 (2019): 1-39.
    points out that in Wong’s original there is an issue with the formula which is an extra division by 2 in the spatial interaction component.
    This function follows the formula present in the first Appendix of Tivadar, Mihai. "OasisR: An R Package to Bring Some Order to the World of Segregation Measurement." Journal of Statistical Software 89.1 (2019): 1-39.
    
    References: :cite:`wong1993spatial` and :cite:`tivadar2019oasisr`.
    
    """

    def __init__(self, data, group_pop_var, total_pop_var, standardize=True):

        aux = _perimeter_area_ratio_spatial_dissim(data, group_pop_var,
                                                   total_pop_var, standardize)

        self.statistic = aux[0]
        self.core_data = aux[1]
        self._function = _perimeter_area_ratio_spatial_dissim


def _min_max_s(
        data: gpd.GeoDataFrame,
        group_pop_var: str,
        total_pop_var: str,
        w: W = None,
):
    """
    Calculation of Dissimilarity index S

    Parameters
    ----------

    data            : gpd.GeoDataFrame
                    a geopandas DataFrame with a geometry column.

    group_pop_var   : string
                    The name of variable in data that contains the population size of the group of interest

    total_pop_var   : string
                    The name of variable in data that contains the total population of the unit

    w               : W
                    A PySAL weights object. If not provided, a Kernel with default parameters is created.

    Returns
    -------

    statistic : float
                Spatial Dissimilarity Index S

    core_data : gpd.GeoDataFrame
                A geopandas DataFrame that contains the columns used to perform the estimate.

    Notes
    -----

    Based on O'Sullivan & Wong (2007). A Surface‐Based Approach to Measuring Spatial Segregation.
    Geographical Analysis 39 (2) https://doi.org/10.1111/j.1538-4632.2007.00699.x

    Reference: :cite:`osullivanwong2007surface`.

    """
    if not isinstance(data, gpd.GeoDataFrame):
        raise TypeError('data should be a geopandas GeoDataFrame')

    if 'geometry' not in data.columns:
        data['geometry'] = data[data._geometry_column_name]
        data = data.drop([data._geometry_column_name], axis=1)
        data = data.set_geometry('geometry')

    if w is None:
        points = [(p.x, p.y) for p in data.centroid]
        w_object = Kernel(points)
    else:
        w_object = w

    if not isinstance(w_object, W):
        raise TypeError('w is not a PySAL weights object')

    data = data.rename(columns={
        group_pop_var: 'group_pop_var',
        total_pop_var: 'total_pop_var',
    })
    data['group_2_pop_var'] = data['total_pop_var'] - data['group_pop_var']
    data['group_1_pop_var_norm'] = data['group_pop_var'] / data['group_pop_var'].sum()
    data['group_2_pop_var_norm'] = data['group_2_pop_var'] / data['group_2_pop_var'].sum()

    w, _ = w_object.full()

    density_1 = w * data['group_1_pop_var_norm'].values
    density_2 = w * data['group_2_pop_var_norm'].values
    densities = np.vstack([
        density_1.sum(axis=1),
        density_2.sum(axis=1),
    ])
    v_union = densities.max(axis=0).sum()
    v_intersect = densities.min(axis=0).sum()

    s = 1 - v_intersect / v_union

    core_data = data[['group_pop_var', 'total_pop_var', 'geometry']]

    return s, core_data


class MinMaxS:
    """
    Calculation of Dissimilarity index S

    Parameters
    ----------

    data            : gpd.GeoDataFrame
                    a geopandas DataFrame with a geometry column.

    group_pop_var   : string
                    The name of variable in data that contains the population size of the group of interest

    total_pop_var   : string
                    The name of variable in data that contains the total population of the unit

    w               : W
                    A PySAL weights object. If not provided, a Kernel with default parameters is created.

    Attributes
    ----------

    statistic : float
                Spatial Dissimilarity Index S

    core_data : gpd.GeoDataFrame
                A geopandas DataFrame that contains the columns used to perform the estimate.

    Notes
    -----
    Based on O'Sullivan & Wong (2007). A Surface‐Based Approach to Measuring Spatial Segregation.
    Geographical Analysis 39 (2). https://doi.org/10.1111/j.1538-4632.2007.00699.x

    Reference: :cite:`osullivanwong2007surface`.

    """

    def __init__(
            self,
            data,
            group_pop_var,
            total_pop_var,
            w=None,
    ):
        self.statistic, self.core_data = _min_max_s(
            data,
            group_pop_var,
            total_pop_var,
            w,
        )
        self._function = _min_max_s


def _distance_decay_isolation(data,
                              group_pop_var,
                              total_pop_var,
                              alpha=0.6,
                              beta=0.5,
                              metric='euclidean'):
    """
    Calculation of Distance Decay Isolation index

    Parameters
    ----------

    data          : a geopandas DataFrame with a geometry column.
    
    group_pop_var : string
                    The name of variable in data that contains the population size of the group of interest
                    
    total_pop_var : string
                    The name of variable in data that contains the total population of the unit
                    
    alpha         : float
                    A parameter that estimates the extent of the proximity within the same unit. Default value is 0.6
    
    beta          : float
                    A parameter that estimates the extent of the proximity within the same unit. Default value is 0.5
                    
    metric        : string. Can be 'euclidean' or 'haversine'. Default is 'euclidean'.
                    The metric used for the distance between spatial units. 
                    If the projection of the CRS of the geopandas DataFrame field is in degrees, this should be set to 'haversine'.

    Returns
    ----------

    statistic : float
                Distance Decay Isolation Index
                
    core_data : a geopandas DataFrame
                A geopandas DataFrame that contains the columns used to perform the estimate.

    Notes
    -----
    It may be interpreted as the probability that the next person a group member meets anywhere in space is from the same group.
    
    Based on Morgan, Barrie S. "A distance-decay based interaction index to measure residential segregation." Area (1983): 211-217.
    
    The pairwise distance between unit i and itself is (alpha * area_of_unit_i) ^ beta.
    
    Reference: :cite:`morgan1983distance`.

    """
    
    if not metric in ['euclidean', 'haversine']:
        raise ValueError('metric must one of \'euclidean\', \'haversine\'')
    
    if (str(type(data)) != '<class \'geopandas.geodataframe.GeoDataFrame\'>'):
        raise TypeError(
            'data is not a GeoDataFrame and, therefore, this index cannot be calculated.'
        )

    if ('geometry' not in data.columns):
        data['geometry'] = data[data._geometry_column_name]
        data = data.drop([data._geometry_column_name], axis=1)
        data = data.set_geometry('geometry')

    if ((type(group_pop_var) is not str) or (type(total_pop_var) is not str)):
        raise TypeError('group_pop_var and total_pop_var must be strings')

    if ((group_pop_var not in data.columns)
            or (total_pop_var not in data.columns)):
        raise ValueError(
            'group_pop_var and total_pop_var must be variables of data')

    if (alpha < 0):
        raise ValueError('alpha must be greater than zero.')

    if (beta < 0):
        raise ValueError('beta must be greater than zero.')

    data = data.rename(columns={
        group_pop_var: 'group_pop_var',
        total_pop_var: 'total_pop_var'
    })

    x = np.array(data.group_pop_var)
    t = np.array(data.total_pop_var)

    if any(t < x):
        raise ValueError(
            'Group of interest population must equal or lower than the total population of the units.'
        )

    X = x.sum()

    c_lons = np.array(data.centroid.x)
    c_lats = np.array(data.centroid.y)

    if (metric == 'euclidean'):
        dist = euclidean_distances(
            pd.DataFrame({
                'c_lats': c_lats,
                'c_lons': c_lons
            }))

    if (metric == 'haversine'):
        dist = haversine_distances(
            pd.DataFrame({
                'c_lats': c_lats,
                'c_lons': c_lons
            }))  # This needs to be latitude first!

    np.fill_diagonal(dist, val=(alpha * data.area)**(beta))
    c = np.exp(-dist)

    Pij = np.multiply(c, t) / np.sum(np.multiply(c, t), axis=1)
    
    if np.isnan(Pij).sum() > 0:
        raise ValueError('It not possible to determine the distance between, at least, one pair of units. This is probably due to the magnitude of the number of the centroids. We recommend to reproject the geopandas DataFrame.')
        
    DDxPx = (np.array(x / X) *
             np.nansum(np.multiply(Pij, np.array(x / t)), axis=1)).sum()

    core_data = data[['group_pop_var', 'total_pop_var', 'geometry']]

    return DDxPx, core_data


class DistanceDecayIsolation:
    """
    Calculation of Distance Decay Isolation index

    Parameters
    ----------

    data          : a geopandas DataFrame with a geometry column.
    
    group_pop_var : string
                    The name of variable in data that contains the population size of the group of interest
                    
    total_pop_var : string
                    The name of variable in data that contains the total population of the unit
                    
    alpha         : float
                    A parameter that estimates the extent of the proximity within the same unit. Default value is 0.6
    
    beta          : float
                    A parameter that estimates the extent of the proximity within the same unit. Default value is 0.5
                    
    metric        : string. Can be 'euclidean' or 'haversine'. Default is 'euclidean'.
                    The metric used for the distance between spatial units. 
                    If the projection of the CRS of the geopandas DataFrame field is in degrees, this should be set to 'haversine'.

    Attributes
    ----------

    statistic : float
                Distance Decay Isolation Index
                
    core_data : a geopandas DataFrame
                A geopandas DataFrame that contains the columns used to perform the estimate.
        
    Examples
    --------
    In this example, we will calculate the distance decay isolation index (DDxPx) for the Riverside County using the census tract data of 2010.
    The group of interest is non-hispanic black people which is the variable nhblk10 in the dataset.
    
    Firstly, we need to perform some import the modules and the respective function.
    
    >>> import pandas as pd
    >>> import geopandas as gpd
    >>> import segregation
    >>> from segregation.spatial import DistanceDecayIsolation
    
    Secondly, we need to read the data:
    
    >>> # This example uses all census data that the user must provide your own copy of the external database.
    >>> # A step-by-step procedure for downloading the data can be found here: https://github.com/spatialucr/geosnap/tree/master/geosnap/data.
    >>> # After the user download the LTDB_Std_All_fullcount.zip and extract the files, the filepath might be something like presented below.
    >>> filepath = '~/data/LTDB_Std_2010_fullcount.csv'
    >>> census_2010 = pd.read_csv(filepath, encoding = "ISO-8859-1", sep = ",")
    
    Then, we filter only for the desired county (in this case, Riverside County):
    
    >>> df = census_2010.loc[census_2010.county == "Riverside County"][['tractid', 'pop10','nhblk10']]
    
    Then, we read the Riverside map data using geopandas (the county id is 06065):
    
    >>> map_url = 'https://raw.githubusercontent.com/renanxcortes/inequality-segregation-supplementary-files/master/Tracts_grouped_by_County/06065.json'
    >>> map_gpd = gpd.read_file(map_url)
    
    It is necessary to harmonize the data type of the dataset and the geopandas in order to work the merging procedure.
    Later, we extract only the columns that will be used.
    
    >>> map_gpd['INTGEOID10'] = pd.to_numeric(map_gpd["GEOID10"])
    >>> gdf_pre = map_gpd.merge(df, left_on = 'INTGEOID10', right_on = 'tractid')
    >>> gdf = gdf_pre[['geometry', 'pop10', 'nhblk10']]
    
    The value is estimated below.
    
    >>> spatial_isolation_index = DistanceDecayIsolation(gdf, 'nhblk10', 'pop10')
    >>> spatial_isolation_index.statistic
    0.07214112078134231
            
    Notes
    -----
    It may be interpreted as the probability that the next person a group member meets anywhere in space is from the same group.
    
    Based on Morgan, Barrie S. "A distance-decay based interaction index to measure residential segregation." Area (1983): 211-217.
    
    The pairwise distance between unit i and itself is (alpha * area_of_unit_i) ^ beta.
    
    Reference: :cite:`morgan1983distance`.
    
    """

    def __init__(self,
                 data,
                 group_pop_var,
                 total_pop_var,
                 alpha=0.6,
                 beta=0.5,
                 metric='euclidean'):

        aux = _distance_decay_isolation(data, group_pop_var, total_pop_var,
                                        alpha, beta, metric)

        self.statistic = aux[0]
        self.core_data = aux[1]
        self._function = _distance_decay_isolation


def _distance_decay_exposure(data,
                             group_pop_var,
                             total_pop_var,
                             alpha=0.6,
                             beta=0.5,
                             metric='euclidean'):
    """
    Calculation of Distance Decay Exposure index

    Parameters
    ----------

    data          : a geopandas DataFrame with a geometry column.
    
    group_pop_var : string
                    The name of variable in data that contains the population size of the group of interest
                    
    total_pop_var : string
                    The name of variable in data that contains the total population of the unit
                    
    alpha         : float
                    A parameter that estimates the extent of the proximity within the same unit. Default value is 0.6
    
    beta          : float
                    A parameter that estimates the extent of the proximity within the same unit. Default value is 0.5
                    
    metric        : string. Can be 'euclidean' or 'haversine'. Default is 'euclidean'.
                    The metric used for the distance between spatial units. 
                    If the projection of the CRS of the geopandas DataFrame field is in degrees, this should be set to 'haversine'.

    Returns
    ----------

    statistic : float
                Distance Decay Exposure Index
                
    core_data : a geopandas DataFrame
                A geopandas DataFrame that contains the columns used to perform the estimate.

    Notes
    -----
    It may be interpreted as the probability that the next person a group member meets anywhere in space is from the other group.
    
    Based on Morgan, Barrie S. "A distance-decay based interaction index to measure residential segregation." Area (1983): 211-217.
    
    The pairwise distance between unit i and itself is (alpha * area_of_unit_i) ^ beta.
    
    Reference: :cite:`morgan1983distance`.

    """
    
    if not metric in ['euclidean', 'haversine']:
        raise ValueError('metric must one of \'euclidean\', \'haversine\'')
    
    if (str(type(data)) != '<class \'geopandas.geodataframe.GeoDataFrame\'>'):
        raise TypeError(
            'data is not a GeoDataFrame and, therefore, this index cannot be calculated.'
        )

    if ('geometry' not in data.columns):
        data['geometry'] = data[data._geometry_column_name]
        data = data.drop([data._geometry_column_name], axis=1)
        data = data.set_geometry('geometry')

    if ((type(group_pop_var) is not str) or (type(total_pop_var) is not str)):
        raise TypeError('group_pop_var and total_pop_var must be strings')

    if ((group_pop_var not in data.columns)
            or (total_pop_var not in data.columns)):
        raise ValueError(
            'group_pop_var and total_pop_var must be variables of data')

    if (alpha < 0):
        raise ValueError('alpha must be greater than zero.')

    if (beta < 0):
        raise ValueError('beta must be greater than zero.')

    data = data.rename(columns={
        group_pop_var: 'group_pop_var',
        total_pop_var: 'total_pop_var'
    })

    x = np.array(data.group_pop_var)
    t = np.array(data.total_pop_var)

    if any(t < x):
        raise ValueError(
            'Group of interest population must equal or lower than the total population of the units.'
        )

    y = t - x
    X = x.sum()

    c_lons = np.array(data.centroid.x)
    c_lats = np.array(data.centroid.y)

    if (metric == 'euclidean'):
        dist = euclidean_distances(
            pd.DataFrame({
                'c_lats': c_lats,
                'c_lons': c_lons
            }))

    if (metric == 'haversine'):
        dist = haversine_distances(
            pd.DataFrame({
                'c_lats': c_lats,
                'c_lons': c_lons
            }))  # This needs to be latitude first!

    np.fill_diagonal(dist, val=(alpha * data.area)**(beta))
    c = np.exp(-dist)

    Pij = np.multiply(c, t) / np.sum(np.multiply(c, t), axis=1)
    
    if np.isnan(Pij).sum() > 0:
        raise ValueError('It not possible to determine the distance between, at least, one pair of units. This is probably due to the magnitude of the number of the centroids. We recommend to reproject the geopandas DataFrame.')
    
    DDxPy = (x / X * np.nansum(np.multiply(Pij, y / t), axis=1)).sum()

    core_data = data[['group_pop_var', 'total_pop_var', 'geometry']]

    return DDxPy, core_data


class DistanceDecayExposure:
    """
    Calculation of Distance Decay Exposure index

    Parameters
    ----------

    data          : a geopandas DataFrame with a geometry column.
    
    group_pop_var : string
                    The name of variable in data that contains the population size of the group of interest
                    
    total_pop_var : string
                    The name of variable in data that contains the total population of the unit
                    
    alpha         : float
                    A parameter that estimates the extent of the proximity within the same unit. Default value is 0.6
    
    beta          : float
                    A parameter that estimates the extent of the proximity within the same unit. Default value is 0.5
                    
    metric        : string. Can be 'euclidean' or 'haversine'. Default is 'euclidean'.
                    The metric used for the distance between spatial units. 
                    If the projection of the CRS of the geopandas DataFrame field is in degrees, this should be set to 'haversine'.

    Attributes
    ----------

    statistic : float
                Distance Decay Exposure Index
                
    core_data : a geopandas DataFrame
                A geopandas DataFrame that contains the columns used to perform the estimate.
        
    Examples
    --------
    In this example, we will calculate the distance decay exposure index (DDxPy) for the Riverside County using the census tract data of 2010.
    The group of interest is non-hispanic black people which is the variable nhblk10 in the dataset.
    
    Firstly, we need to perform some import the modules and the respective function.
    
    >>> import pandas as pd
    >>> import geopandas as gpd
    >>> import segregation
    >>> from segregation.spatial import DistanceDecayExposure
    
    Secondly, we need to read the data:
    
    >>> # This example uses all census data that the user must provide your own copy of the external database.
    >>> # A step-by-step procedure for downloading the data can be found here: https://github.com/spatialucr/geosnap/tree/master/geosnap/data.
    >>> # After the user download the LTDB_Std_All_fullcount.zip and extract the files, the filepath might be something like presented below.
    >>> filepath = '~/data/LTDB_Std_2010_fullcount.csv'
    >>> census_2010 = pd.read_csv(filepath, encoding = "ISO-8859-1", sep = ",")
    
    Then, we filter only for the desired county (in this case, Riverside County):
    
    >>> df = census_2010.loc[census_2010.county == "Riverside County"][['tractid', 'pop10','nhblk10']]
    
    Then, we read the Riverside map data using geopandas (the county id is 06065):
    
    >>> map_url = 'https://raw.githubusercontent.com/renanxcortes/inequality-segregation-supplementary-files/master/Tracts_grouped_by_County/06065.json'
    >>> map_gpd = gpd.read_file(map_url)
    
    It is necessary to harmonize the data type of the dataset and the geopandas in order to work the merging procedure.
    Later, we extract only the columns that will be used.
    
    >>> map_gpd['INTGEOID10'] = pd.to_numeric(map_gpd["GEOID10"])
    >>> gdf_pre = map_gpd.merge(df, left_on = 'INTGEOID10', right_on = 'tractid')
    >>> gdf = gdf_pre[['geometry', 'pop10', 'nhblk10']]
    
    The value is estimated below.
    
    >>> spatial_exposure_index = DistanceDecayExposure(gdf, 'nhblk10', 'pop10')
    >>> spatial_exposure_index.statistic
    0.9605053172501217
            
    Notes
    -----
    It may be interpreted as the probability that the next person a group member meets anywhere in space is from the other group.
    
    Based on Morgan, Barrie S. "A distance-decay based interaction index to measure residential segregation." Area (1983): 211-217.
    
    The pairwise distance between unit i and itself is (alpha * area_of_unit_i) ^ beta.
    
    Reference: :cite:`morgan1983distance`.
    
    """

    def __init__(self,
                 data,
                 group_pop_var,
                 total_pop_var,
                 alpha=0.6,
                 beta=0.5,
                 metric='euclidean'):

        aux = _distance_decay_exposure(data, group_pop_var, total_pop_var,
                                       alpha, beta, metric)

        self.statistic = aux[0]
        self.core_data = aux[1]
        self._function = _distance_decay_exposure


def _spatial_proximity(data,
                       group_pop_var,
                       total_pop_var,
                       alpha=0.6,
                       beta=0.5,
                       metric='euclidean'):
    """
    Calculation of Spatial Proximity index
    
    Parameters
    ----------
    data          : a geopandas DataFrame with a geometry column.
    
    group_pop_var : string
                    The name of variable in data that contains the population size of the group of interest
                    
    total_pop_var : string
                    The name of variable in data that contains the total population of the unit
                    
    alpha         : float
                    A parameter that estimates the extent of the proximity within the same unit. Default value is 0.6
    
    beta          : float
                    A parameter that estimates the extent of the proximity within the same unit. Default value is 0.5
                    
    metric        : string. Can be 'euclidean' or 'haversine'. Default is 'euclidean'.
                    The metric used for the distance between spatial units. 
                    If the projection of the CRS of the geopandas DataFrame field is in degrees, this should be set to 'haversine'.
                    
    Returns
    ----------
    statistic : float
                Spatial Proximity Index
                
    core_data : a geopandas DataFrame
                A geopandas DataFrame that contains the columns used to perform the estimate.
    Notes
    -----
    Based on Massey, Douglas S., and Nancy A. Denton. "The dimensions of residential segregation." Social forces 67.2 (1988): 281-315.
    
    The pairwise distance between unit i and itself is (alpha * area_of_unit_i) ^ beta.
    
    Reference: :cite:`massey1988dimensions`.
    
    """
    
    if not metric in ['euclidean', 'haversine']:
        raise ValueError('metric must one of \'euclidean\', \'haversine\'')

    if (str(type(data)) != '<class \'geopandas.geodataframe.GeoDataFrame\'>'):
        raise TypeError(
            'data is not a GeoDataFrame and, therefore, this index cannot be calculated.'
        )

    if ('geometry' not in data.columns):
        data['geometry'] = data[data._geometry_column_name]
        data = data.drop([data._geometry_column_name], axis=1)
        data = data.set_geometry('geometry')

    if ((type(group_pop_var) is not str) or (type(total_pop_var) is not str)):
        raise TypeError('group_pop_var and total_pop_var must be strings')

    if ((group_pop_var not in data.columns)
            or (total_pop_var not in data.columns)):
        raise ValueError(
            'group_pop_var and total_pop_var must be variables of data')

    if (alpha < 0):
        raise ValueError('alpha must be greater than zero.')

    if (beta < 0):
        raise ValueError('beta must be greater than zero.')

    data = data.rename(columns={
        group_pop_var: 'group_pop_var',
        total_pop_var: 'total_pop_var'
    })

    if any(data.total_pop_var < data.group_pop_var):
        raise ValueError(
            'Group of interest population must equal or lower than the total population of the units.'
        )

    T = data.total_pop_var.sum()

    data = data.assign(xi=data.group_pop_var,
                       yi=data.total_pop_var - data.group_pop_var,
                       ti=data.total_pop_var)

    X = data.xi.sum()
    Y = data.yi.sum()

    c_lons = np.array(data.centroid.x)
    c_lats = np.array(data.centroid.y)

    if (metric == 'euclidean'):
        dist = euclidean_distances(
            pd.DataFrame({
                'c_lats': c_lats,
                'c_lons': c_lons
            }))

    if (metric == 'haversine'):
        dist = haversine_distances(
            pd.DataFrame({
                'c_lats': c_lats,
                'c_lons': c_lons
            }))  # This needs to be latitude first!

    np.fill_diagonal(dist, val=(alpha * data.area)**(beta))
    c = np.exp(-dist)

    Pxx = ((np.array(data.xi) * c).T * np.array(data.xi)).sum() / X**2
    Pyy = ((np.array(data.yi) * c).T * np.array(data.yi)).sum() / Y**2
    Ptt = ((np.array(data.ti) * c).T * np.array(data.ti)).sum() / T**2
    SP = (X * Pxx + Y * Pyy) / (T * Ptt)
    
    if np.isnan(SP):
        raise ValueError('It not possible to determine the distance between, at least, one pair of units. This is probably due to the magnitude of the number of the centroids. We recommend to reproject the geopandas DataFrame.')

    core_data = data[['group_pop_var', 'total_pop_var', 'geometry']]

    return SP, core_data


class SpatialProximity:
    """
    Calculation of Spatial Proximity index
    
    Parameters
    ----------
    data          : a geopandas DataFrame with a geometry column.
    
    group_pop_var : string
                    The name of variable in data that contains the population size of the group of interest
                    
    total_pop_var : string
                    The name of variable in data that contains the total population of the unit
                    
    alpha         : float
                    A parameter that estimates the extent of the proximity within the same unit. Default value is 0.6
    
    beta          : float
                    A parameter that estimates the extent of the proximity within the same unit. Default value is 0.5
                    
    metric        : string. Can be 'euclidean' or 'haversine'. Default is 'euclidean'.
                    The metric used for the distance between spatial units. 
                    If the projection of the CRS of the geopandas DataFrame field is in degrees, this should be set to 'haversine'.
                    
    Attributes
    ----------
    statistic : float
                Spatial Proximity Index
                
    core_data : a geopandas DataFrame
                A geopandas DataFrame that contains the columns used to perform the estimate.
        
    Examples
    --------
    In this example, we will calculate the degree of spatial proximity (SP) for the Riverside County using the census tract data of 2010.
    The group of interest is non-hispanic black people which is the variable nhblk10 in the dataset.
    
    Firstly, we need to perform some import the modules and the respective function.
    
    >>> import pandas as pd
    >>> import geopandas as gpd
    >>> import segregation
    >>> from segregation.spatial import SpatialProximity
    
    Secondly, we need to read the data:
    
    >>> # This example uses all census data that the user must provide your own copy of the external database.
    >>> # A step-by-step procedure for downloading the data can be found here: https://github.com/spatialucr/geosnap/tree/master/geosnap/data.
    >>> # After the user download the LTDB_Std_All_fullcount.zip and extract the files, the filepath might be something like presented below.
    >>> filepath = '~/data/LTDB_Std_2010_fullcount.csv'
    >>> census_2010 = pd.read_csv(filepath, encoding = "ISO-8859-1", sep = ",")
    
    Then, we filter only for the desired county (in this case, Riverside County):
    
    >>> df = census_2010.loc[census_2010.county == "Riverside County"][['tractid', 'pop10','nhblk10']]
    
    Then, we read the Riverside map data using geopandas (the county id is 06065):
    
    >>> map_url = 'https://raw.githubusercontent.com/renanxcortes/inequality-segregation-supplementary-files/master/Tracts_grouped_by_County/06065.json'
    >>> map_gpd = gpd.read_file(map_url)
    
    It is necessary to harmonize the data type of the dataset and the geopandas in order to work the merging procedure.
    Later, we extract only the columns that will be used.
    
    >>> map_gpd['INTGEOID10'] = pd.to_numeric(map_gpd["GEOID10"])
    >>> gdf_pre = map_gpd.merge(df, left_on = 'INTGEOID10', right_on = 'tractid')
    >>> gdf = gdf_pre[['geometry', 'pop10', 'nhblk10']]
    
    The value is estimated below.
    
    >>> spatial_prox_index = SpatialProximity(gdf, 'nhblk10', 'pop10')
    >>> spatial_prox_index.statistic
    1.002191883006537
            
    Notes
    -----
    Based on Massey, Douglas S., and Nancy A. Denton. "The dimensions of residential segregation." Social forces 67.2 (1988): 281-315.
    
    The pairwise distance between unit i and itself is (alpha * area_of_unit_i) ^ beta.
    
    Reference: :cite:`massey1988dimensions`.
    
    """

    def __init__(self,
                 data,
                 group_pop_var,
                 total_pop_var,
                 alpha=0.6,
                 beta=0.5,
                 metric='euclidean'):

        aux = _spatial_proximity(data, group_pop_var, total_pop_var, alpha,
                                 beta, metric)

        self.statistic = aux[0]
        self.core_data = aux[1]
        self._function = _spatial_proximity


def _absolute_clustering(data,
                         group_pop_var,
                         total_pop_var,
                         alpha=0.6,
                         beta=0.5,
                         metric='euclidean'):
    """
    Calculation of Absolute Clustering index
    
    Parameters
    ----------
    data          : a geopandas DataFrame with a geometry column.
    
    group_pop_var : string
                    The name of variable in data that contains the population size of the group of interest
                    
    total_pop_var : string
                    The name of variable in data that contains the total population of the unit
                    
    alpha         : float
                    A parameter that estimates the extent of the proximity within the same unit. Default value is 0.6
    
    beta          : float
                    A parameter that estimates the extent of the proximity within the same unit. Default value is 0.5
                    
    metric        : string. Can be 'euclidean' or 'haversine'. Default is 'euclidean'.
                    The metric used for the distance between spatial units. 
                    If the projection of the CRS of the geopandas DataFrame field is in degrees, this should be set to 'haversine'.
                    
    Returns
    ----------
    statistic : float
                Absolute Clustering Index
                
    core_data : a geopandas DataFrame
                A geopandas DataFrame that contains the columns used to perform the estimate.
    Notes
    -----
    Based on Massey, Douglas S., and Nancy A. Denton. "The dimensions of residential segregation." Social forces 67.2 (1988): 281-315.
    
    The pairwise distance between unit i and itself is (alpha * area_of_unit_i) ^ beta.
    
    Reference: :cite:`massey1988dimensions`.
    
    """
    
    if not metric in ['euclidean', 'haversine']:
        raise ValueError('metric must one of \'euclidean\', \'haversine\'')

    if (str(type(data)) != '<class \'geopandas.geodataframe.GeoDataFrame\'>'):
        raise TypeError(
            'data is not a GeoDataFrame and, therefore, this index cannot be calculated.'
        )

    if ('geometry' not in data.columns):
        data['geometry'] = data[data._geometry_column_name]
        data = data.drop([data._geometry_column_name], axis=1)
        data = data.set_geometry('geometry')

    if ((type(group_pop_var) is not str) or (type(total_pop_var) is not str)):
        raise TypeError('group_pop_var and total_pop_var must be strings')

    if ((group_pop_var not in data.columns)
            or (total_pop_var not in data.columns)):
        raise ValueError(
            'group_pop_var and total_pop_var must be variables of data')

    if (alpha < 0):
        raise ValueError('alpha must be greater than zero.')

    if (beta < 0):
        raise ValueError('beta must be greater than zero.')

    data = data.rename(columns={
        group_pop_var: 'group_pop_var',
        total_pop_var: 'total_pop_var'
    })

    if any(data.total_pop_var < data.group_pop_var):
        raise ValueError(
            'Group of interest population must equal or lower than the total population of the units.'
        )

    data = data.assign(xi=data.group_pop_var,
                       yi=data.total_pop_var - data.group_pop_var)

    X = data.xi.sum()

    x = np.array(data.xi)
    t = np.array(data.total_pop_var)
    n = len(data)

    c_lons = np.array(data.centroid.x)
    c_lats = np.array(data.centroid.y)

    if (metric == 'euclidean'):
        dist = euclidean_distances(
            pd.DataFrame({
                'c_lats': c_lats,
                'c_lons': c_lons
            }))

    if (metric == 'haversine'):
        dist = haversine_distances(
            pd.DataFrame({
                'c_lats': c_lats,
                'c_lons': c_lons
            }))  # This needs to be latitude first!

    np.fill_diagonal(dist, val=(alpha * data.area)**(beta))
    c = np.exp(-dist)

    ACL = ((((x/X) * (c * x).sum(axis = 1)).sum()) - ((X / n**2) * c.sum())) / \
          ((((x/X) * (c * t).sum(axis = 1)).sum()) - ((X / n**2) * c.sum()))
          
    if np.isnan(ACL):
        raise ValueError('It not possible to determine the distance between, at least, one pair of units. This is probably due to the magnitude of the number of the centroids. We recommend to reproject the geopandas DataFrame.')

    core_data = data[['group_pop_var', 'total_pop_var', 'geometry']]

    return ACL, core_data


class AbsoluteClustering:
    """
    Calculation of Absolute Clustering index
    
    Parameters
    ----------
    data          : a geopandas DataFrame with a geometry column.
    
    group_pop_var : string
                    The name of variable in data that contains the population size of the group of interest
                    
    total_pop_var : string
                    The name of variable in data that contains the total population of the unit
                    
    alpha         : float
                    A parameter that estimates the extent of the proximity within the same unit. Default value is 0.6
    
    beta          : float
                    A parameter that estimates the extent of the proximity within the same unit. Default value is 0.5
                    
    metric        : string. Can be 'euclidean' or 'haversine'. Default is 'euclidean'.
                    The metric used for the distance between spatial units. 
                    If the projection of the CRS of the geopandas DataFrame field is in degrees, this should be set to 'haversine'.
                    
    Attributes
    ----------
    statistic : float
                Absolute Clustering Index
                
    core_data : a geopandas DataFrame
                A geopandas DataFrame that contains the columns used to perform the estimate.
        
    Examples
    --------
    In this example, we will calculate the absolute clustering measure (ACL) for the Riverside County using the census tract data of 2010.
    The group of interest is non-hispanic black people which is the variable nhblk10 in the dataset.
    
    Firstly, we need to read the data:
    
    >>> # This example uses all census data that the user must provide your own copy of the external database.
    >>> # A step-by-step procedure for downloading the data can be found here: https://github.com/spatialucr/geosnap/tree/master/geosnap/data.
    >>> # After the user download the LTDB_Std_All_fullcount.zip and extract the files, the filepath might be something like presented below.
    >>> filepath = '~/data/std_2010_fullcount.csv'
    >>> census_2010 = pd.read_csv(filepath, encoding = "ISO-8859-1", sep = ",")
    
    Then, we filter only for the desired county (in this case, Riverside County):
    
    >>> df = census_2010.loc[census_2010.county == "Riverside County"][['trtid10', 'pop10','nhblk10']]
    
    Then, we read the Riverside map data using geopandas (the county id is 06065):
    
    >>> map_url = 'https://raw.githubusercontent.com/renanxcortes/inequality-segregation-supplementary-files/master/Tracts_grouped_by_County/06065.json'
    >>> map_gpd = gpd.read_file(map_url)
    
    It is necessary to harmonize the data type of the dataset and the geopandas in order to work the merging procedure.
    Later, we extract only the columns that will be used.
    
    >>> map_gpd['INTGEOID10'] = pd.to_numeric(map_gpd["GEOID10"])
    >>> gdf_pre = map_gpd.merge(df, left_on = 'INTGEOID10', right_on = 'trtid10')
    >>> gdf = gdf_pre[['geometry', 'pop10', 'nhblk10']]
    
    The value is estimated below.
    
    >>> absolute_clust_index = Absolute_Clustering(gdf, 'nhblk10', 'pop10')
    >>> absolute_clust_index.statistic
    0.20979814508119624
            
    Notes
    -----
    Based on Massey, Douglas S., and Nancy A. Denton. "The dimensions of residential segregation." Social forces 67.2 (1988): 281-315.
    
    The pairwise distance between unit i and itself is (alpha * area_of_unit_i) ^ beta.
    
    Reference: :cite:`massey1988dimensions`.
    
    """

    def __init__(self,
                 data,
                 group_pop_var,
                 total_pop_var,
                 alpha=0.6,
                 beta=0.5,
                 metric='euclidean'):

        aux = _absolute_clustering(data, group_pop_var, total_pop_var, alpha,
                                   beta, metric)

        self.statistic = aux[0]
        self.core_data = aux[1]
        self._function = _absolute_clustering


def _relative_clustering(data,
                         group_pop_var,
                         total_pop_var,
                         alpha=0.6,
                         beta=0.5,
                         metric='euclidean'):
    """
    Calculation of Relative Clustering index
    
    Parameters
    ----------
    data          : a geopandas DataFrame with a geometry column.
    
    group_pop_var : string
                    The name of variable in data that contains the population size of the group of interest
                    
    total_pop_var : string
                    The name of variable in data that contains the total population of the unit
                    
    alpha         : float
                    A parameter that estimates the extent of the proximity within the same unit. Default value is 0.6
    
    beta          : float
                    A parameter that estimates the extent of the proximity within the same unit. Default value is 0.5
                    
    metric        : string. Can be 'euclidean' or 'haversine'. Default is 'euclidean'.
                    The metric used for the distance between spatial units. 
                    If the projection of the CRS of the geopandas DataFrame field is in degrees, this should be set to 'haversine'.
                    
    Returns
    ----------
    statistic : float
                Relative Clustering Index
                
    core_data : a geopandas DataFrame
                A geopandas DataFrame that contains the columns used to perform the estimate.
    Notes
    -----
    Based on Massey, Douglas S., and Nancy A. Denton. "The dimensions of residential segregation." Social forces 67.2 (1988): 281-315.
    
    The pairwise distance between unit i and itself is (alpha * area_of_unit_i) ^ beta.
    
    Reference: :cite:`massey1988dimensions`.
    
    """
    
    if not metric in ['euclidean', 'haversine']:
        raise ValueError('metric must one of \'euclidean\', \'haversine\'')

    if (str(type(data)) != '<class \'geopandas.geodataframe.GeoDataFrame\'>'):
        raise TypeError(
            'data is not a GeoDataFrame and, therefore, this index cannot be calculated.'
        )

    if ('geometry' not in data.columns):
        data['geometry'] = data[data._geometry_column_name]
        data = data.drop([data._geometry_column_name], axis=1)
        data = data.set_geometry('geometry')

    if ((type(group_pop_var) is not str) or (type(total_pop_var) is not str)):
        raise TypeError('group_pop_var and total_pop_var must be strings')

    if ((group_pop_var not in data.columns)
            or (total_pop_var not in data.columns)):
        raise ValueError(
            'group_pop_var and total_pop_var must be variables of data')

    if (alpha < 0):
        raise ValueError('alpha must be greater than zero.')

    if (beta < 0):
        raise ValueError('beta must be greater than zero.')

    data = data.rename(columns={
        group_pop_var: 'group_pop_var',
        total_pop_var: 'total_pop_var'
    })

    if any(data.total_pop_var < data.group_pop_var):
        raise ValueError(
            'Group of interest population must equal or lower than the total population of the units.'
        )

    data = data.assign(xi=data.group_pop_var,
                       yi=data.total_pop_var - data.group_pop_var)

    X = data.xi.sum()
    Y = data.yi.sum()

    c_lons = np.array(data.centroid.x)
    c_lats = np.array(data.centroid.y)

    if (metric == 'euclidean'):
        dist = euclidean_distances(
            pd.DataFrame({
                'c_lats': c_lats,
                'c_lons': c_lons
            }))

    if (metric == 'haversine'):
        dist = haversine_distances(
            pd.DataFrame({
                'c_lats': c_lats,
                'c_lons': c_lons
            }))  # This needs to be latitude first!

    np.fill_diagonal(dist, val=(alpha * data.area)**(beta))
    c = np.exp(-dist)

    Pxx = ((np.array(data.xi) * c).T * np.array(data.xi)).sum() / X**2
    Pyy = ((np.array(data.yi) * c).T * np.array(data.yi)).sum() / Y**2
    RCL = Pxx / Pyy - 1
    
    if np.isnan(RCL):
        raise ValueError('It not possible to determine the distance between, at least, one pair of units. This is probably due to the magnitude of the number of the centroids. We recommend to reproject the geopandas DataFrame.')

    core_data = data[['group_pop_var', 'total_pop_var', 'geometry']]

    return RCL, core_data


class RelativeClustering:
    """
    Calculation of Relative Clustering index
    
    Parameters
    ----------
    data          : a geopandas DataFrame with a geometry column.
    
    group_pop_var : string
                    The name of variable in data that contains the population size of the group of interest
                    
    total_pop_var : string
                    The name of variable in data that contains the total population of the unit
                    
    alpha         : float
                    A parameter that estimates the extent of the proximity within the same unit. Default value is 0.6
    
    beta          : float
                    A parameter that estimates the extent of the proximity within the same unit. Default value is 0.5
                    
    metric        : string. Can be 'euclidean' or 'haversine'. Default is 'euclidean'.
                    The metric used for the distance between spatial units. 
                    If the projection of the CRS of the geopandas DataFrame field is in degrees, this should be set to 'haversine'.
                    
    Attributes
    ----------
    statistic : float
                Relative Clustering Index
                
    core_data : a geopandas DataFrame
                A geopandas DataFrame that contains the columns used to perform the estimate.
        
    Examples
    --------
    In this example, we will calculate the relative clustering measure (RCL) for the Riverside County using the census tract data of 2010.
    The group of interest is non-hispanic black people which is the variable nhblk10 in the dataset.
    
    Firstly, we need to perform some import the modules and the respective function.
    
    >>> import pandas as pd
    >>> import geopandas as gpd
    >>> import segregation
    >>> from segregation.spatial import RelativeClustering
    
    Secondly, we need to read the data:
    
    >>> # This example uses all census data that the user must provide your own copy of the external database.
    >>> # A step-by-step procedure for downloading the data can be found here: https://github.com/spatialucr/geosnap/tree/master/geosnap/data.
    >>> # After the user download the LTDB_Std_All_fullcount.zip and extract the files, the filepath might be something like presented below.
    >>> filepath = '~/data/LTDB_Std_2010_fullcount.csv'
    >>> census_2010 = pd.read_csv(filepath, encoding = "ISO-8859-1", sep = ",")
    
    Then, we filter only for the desired county (in this case, Riverside County):
    
    >>> df = census_2010.loc[census_2010.county == "Riverside County"][['tractid', 'pop10','nhblk10']]
    
    Then, we read the Riverside map data using geopandas (the county id is 06065):
    
    >>> map_url = 'https://raw.githubusercontent.com/renanxcortes/inequality-segregation-supplementary-files/master/Tracts_grouped_by_County/06065.json'
    >>> map_gpd = gpd.read_file(map_url)
    
    It is necessary to harmonize the data type of the dataset and the geopandas in order to work the merging procedure.
    Later, we extract only the columns that will be used.
    
    >>> map_gpd['INTGEOID10'] = pd.to_numeric(map_gpd["GEOID10"])
    >>> gdf_pre = map_gpd.merge(df, left_on = 'INTGEOID10', right_on = 'tractid')
    >>> gdf = gdf_pre[['geometry', 'pop10', 'nhblk10']]
    
    The value is estimated below.
    
    >>> relative_clust_index = RelativeClustering(gdf, 'nhblk10', 'pop10')
    >>> relative_clust_index.statistic
    0.12418089857347714
            
    Notes
    -----
    Based on Massey, Douglas S., and Nancy A. Denton. "The dimensions of residential segregation." Social forces 67.2 (1988): 281-315.
    
    The pairwise distance between unit i and itself is (alpha * area_of_unit_i) ^ beta.
    
    Reference: :cite:`massey1988dimensions`.
    
    """

    def __init__(self,
                 data,
                 group_pop_var,
                 total_pop_var,
                 alpha=0.6,
                 beta=0.5,
                 metric='euclidean'):

        aux = _relative_clustering(data, group_pop_var, total_pop_var, alpha,
                                   beta, metric)

        self.statistic = aux[0]
        self.core_data = aux[1]
        self._function = _relative_clustering


def _delta(data, group_pop_var, total_pop_var):
    """
    Calculation of Delta index

    Parameters
    ----------

    data          : a geopandas DataFrame with a geometry column.
    
    group_pop_var : string
                    The name of variable in data that contains the population size of the group of interest
                    
    total_pop_var : string
                    The name of variable in data that contains the total population of the unit

    Returns
    ----------

    statistic : float
                Delta Index
                
    core_data : a geopandas DataFrame
                A geopandas DataFrame that contains the columns used to perform the estimate.

    Notes
    -----
    Based on Massey, Douglas S., and Nancy A. Denton. "The dimensions of residential segregation." Social forces 67.2 (1988): 281-315.
    
    Reference: :cite:`massey1988dimensions`.

    """
    if (str(type(data)) != '<class \'geopandas.geodataframe.GeoDataFrame\'>'):
        raise TypeError(
            'data is not a GeoDataFrame and, therefore, this index cannot be calculated.'
        )

    if ('geometry' not in data.columns):
        data['geometry'] = data[data._geometry_column_name]
        data = data.drop([data._geometry_column_name], axis=1)
        data = data.set_geometry('geometry')

    if ((type(group_pop_var) is not str) or (type(total_pop_var) is not str)):
        raise TypeError('group_pop_var and total_pop_var must be strings')

    if ((group_pop_var not in data.columns)
            or (total_pop_var not in data.columns)):
        raise ValueError(
            'group_pop_var and total_pop_var must be variables of data')

    data = data.rename(columns={
        group_pop_var: 'group_pop_var',
        total_pop_var: 'total_pop_var'
    })

    x = np.array(data.group_pop_var)
    t = np.array(data.total_pop_var)

    if any(t < x):
        raise ValueError(
            'Group of interest population must equal or lower than the total population of the units.'
        )

    area = np.array(data.area)

    X = x.sum()
    A = area.sum()

    DEL = 1 / 2 * abs(x / X - area / A).sum()

    core_data = data[['group_pop_var', 'total_pop_var', 'geometry']]

    return DEL, core_data


class Delta:
    """
    Calculation of Delta index

    Parameters
    ----------

    data          : a geopandas DataFrame with a geometry column.
    
    group_pop_var : string
                    The name of variable in data that contains the population size of the group of interest
                    
    total_pop_var : string
                    The name of variable in data that contains the total population of the unit

    Attributes
    ----------

    statistic : float
                Delta Index
                
    core_data : a geopandas DataFrame
                A geopandas DataFrame that contains the columns used to perform the estimate.
        
    Examples
    --------
    In this example, we will calculate the delta index (D) for the Riverside County using the census tract data of 2010.
    The group of interest is non-hispanic black people which is the variable nhblk10 in the dataset.
    
    Firstly, we need to perform some import the modules and the respective function.
    
    >>> import pandas as pd
    >>> import geopandas as gpd
    >>> import segregation
    >>> from segregation.spatial import Delta
    
    Secondly, we need to read the data:
    
    >>> # This example uses all census data that the user must provide your own copy of the external database.
    >>> # A step-by-step procedure for downloading the data can be found here: https://github.com/spatialucr/geosnap/tree/master/geosnap/data.
    >>> # After the user download the LTDB_Std_All_fullcount.zip and extract the files, the filepath might be something like presented below.
    >>> filepath = '~/data/LTDB_Std_2010_fullcount.csv'
    >>> census_2010 = pd.read_csv(filepath, encoding = "ISO-8859-1", sep = ",")
    
    Then, we filter only for the desired county (in this case, Riverside County):
    
    >>> df = census_2010.loc[census_2010.county == "Riverside County"][['tractid', 'pop10','nhblk10']]
    
    Then, we read the Riverside map data using geopandas (the county id is 06065):
    
    >>> map_url = 'https://raw.githubusercontent.com/renanxcortes/inequality-segregation-supplementary-files/master/Tracts_grouped_by_County/06065.json'
    >>> map_gpd = gpd.read_file(map_url)
    
    It is necessary to harmonize the data type of the dataset and the geopandas in order to work the merging procedure.
    Later, we extract only the columns that will be used.
    
    >>> map_gpd['INTGEOID10'] = pd.to_numeric(map_gpd["GEOID10"])
    >>> gdf_pre = map_gpd.merge(df, left_on = 'INTGEOID10', right_on = 'tractid')
    >>> gdf = gdf_pre[['geometry', 'pop10', 'nhblk10']]
    
    The value is estimated below.
    
    >>> delta_index = Delta(gdf, 'nhblk10', 'pop10')
    >>> delta_index.statistic
    0.8367330649317353
            
    Notes
    -----
    Based on Massey, Douglas S., and Nancy A. Denton. "The dimensions of residential segregation." Social forces 67.2 (1988): 281-315.
    
    Reference: :cite:`massey1988dimensions`.
    
    """

    def __init__(self, data, group_pop_var, total_pop_var):

        aux = _delta(data, group_pop_var, total_pop_var)

        self.statistic = aux[0]
        self.core_data = aux[1]
        self._function = _delta


def _absolute_concentration(data, group_pop_var, total_pop_var):
    """
    Calculation of Absolute Concentration index

    Parameters
    ----------

    data          : a geopandas DataFrame with a geometry column.
    
    group_pop_var : string
                    The name of variable in data that contains the population size of the group of interest
                    
    total_pop_var : string
                    The name of variable in data that contains the total population of the unit

    Returns
    ----------

    statistic : float
                Absolute Concentration Index
                
    core_data : a geopandas DataFrame
                A geopandas DataFrame that contains the columns used to perform the estimate.
                
    Notes
    -----
    Based on Massey, Douglas S., and Nancy A. Denton. "The dimensions of residential segregation." Social forces 67.2 (1988): 281-315.
    
    Reference: :cite:`massey1988dimensions`.

    """
    if (str(type(data)) != '<class \'geopandas.geodataframe.GeoDataFrame\'>'):
        raise TypeError(
            'data is not a GeoDataFrame and, therefore, this index cannot be calculated.'
        )

    if ('geometry' not in data.columns):
        data['geometry'] = data[data._geometry_column_name]
        data = data.drop([data._geometry_column_name], axis=1)
        data = data.set_geometry('geometry')

    if ((type(group_pop_var) is not str) or (type(total_pop_var) is not str)):
        raise TypeError('group_pop_var and total_pop_var must be strings')

    if ((group_pop_var not in data.columns)
            or (total_pop_var not in data.columns)):
        raise ValueError(
            'group_pop_var and total_pop_var must be variables of data')

    data = data.rename(columns={
        group_pop_var: 'group_pop_var',
        total_pop_var: 'total_pop_var'
    })

    x = np.array(data.group_pop_var)
    t = np.array(data.total_pop_var)

    if any(t < x):
        raise ValueError(
            'Group of interest population must equal or lower than the total population of the units.'
        )

    area = np.array(data.area)

    X = x.sum()
    T = t.sum()

    # Create the indexes according to the area ordering
    des_ind = (-area).argsort()
    asc_ind = area.argsort()

    n1 = np.where(((np.cumsum(t[asc_ind]) / T) < X / T) == False)[0][0]
    n2 = np.where(((np.cumsum(t[des_ind]) / T) < X / T) == False)[0][0]

    n = data.shape[0]
    T1 = t[asc_ind][0:n1].sum()
    T2 = t[asc_ind][n2:n].sum()

    ACO = 1- ((((x[asc_ind] * area[asc_ind] / X).sum()) - ((t[asc_ind] * area[asc_ind] / T1)[0:n1].sum())) / \
          (((t[asc_ind] * area[asc_ind] / T2)[n2:n].sum()) - ((t[asc_ind] * area[asc_ind]/T1)[0:n1].sum())))

    core_data = data[['group_pop_var', 'total_pop_var', 'geometry']]

    return ACO, core_data


class AbsoluteConcentration:
    """
    Calculation of Absolute Concentration index

    Parameters
    ----------

    data          : a geopandas DataFrame with a geometry column.
    
    group_pop_var : string
                    The name of variable in data that contains the population size of the group of interest
                    
    total_pop_var : string
                    The name of variable in data that contains the total population of the unit

    Attributes
    ----------

    statistic : float
                Absolute Concentration Index
                
    core_data : a geopandas DataFrame
                A geopandas DataFrame that contains the columns used to perform the estimate.
                
    Examples
    --------
    In this example, we will calculate the absolute concentration index (ACO) for the Riverside County using the census tract data of 2010.
    The group of interest is non-hispanic black people which is the variable nhblk10 in the dataset.
    
    Firstly, we need to perform some import the modules and the respective function.
    
    >>> import pandas as pd
    >>> import geopandas as gpd
    >>> import segregation
    >>> from segregation.spatial import AbsoluteConcentration
    
    Secondly, we need to read the data:
    
    >>> # This example uses all census data that the user must provide your own copy of the external database.
    >>> # A step-by-step procedure for downloading the data can be found here: https://github.com/spatialucr/geosnap/tree/master/geosnap/data.
    >>> # After the user download the LTDB_Std_All_fullcount.zip and extract the files, the filepath might be something like presented below.
    >>> filepath = '~/data/LTDB_Std_2010_fullcount.csv'
    >>> census_2010 = pd.read_csv(filepath, encoding = "ISO-8859-1", sep = ",")
    
    Then, we filter only for the desired county (in this case, Riverside County):
    
    >>> df = census_2010.loc[census_2010.county == "Riverside County"][['tractid', 'pop10','nhblk10']]
    
    Then, we read the Riverside map data using geopandas (the county id is 06065):
    
    >>> map_url = 'https://raw.githubusercontent.com/renanxcortes/inequality-segregation-supplementary-files/master/Tracts_grouped_by_County/06065.json'
    >>> map_gpd = gpd.read_file(map_url)
    
    It is necessary to harmonize the data type of the dataset and the geopandas in order to work the merging procedure.
    Later, we extract only the columns that will be used.
    
    >>> map_gpd['INTGEOID10'] = pd.to_numeric(map_gpd["GEOID10"])
    >>> gdf_pre = map_gpd.merge(df, left_on = 'INTGEOID10', right_on = 'tractid')
    >>> gdf = gdf_pre[['geometry', 'pop10', 'nhblk10']]
    
    The value is estimated below.
    
    >>> absolute_concentration_index = AbsoluteConcentration(gdf, 'nhblk10', 'pop10')
    >>> absolute_concentration_index.statistic
    0.5430616390401855
            
    Notes
    -----
    Based on Massey, Douglas S., and Nancy A. Denton. "The dimensions of residential segregation." Social forces 67.2 (1988): 281-315.
    
    Reference: :cite:`massey1988dimensions`.

    """

    def __init__(self, data, group_pop_var, total_pop_var):

        aux = _absolute_concentration(data, group_pop_var, total_pop_var)

        self.statistic = aux[0]
        self.core_data = aux[1]
        self._function = _absolute_concentration


def _relative_concentration(data, group_pop_var, total_pop_var):
    """
    Calculation of Relative Concentration index

    Parameters
    ----------

    data          : a geopandas DataFrame with a geometry column.
    
    group_pop_var : string
                    The name of variable in data that contains the population size of the group of interest

    total_pop_var : string
                    The name of variable in data that contains the total population of the unit

    Returns
    ----------

    statistic : float
                Relative Concentration Index
                
    core_data : a geopandas DataFrame
                A geopandas DataFrame that contains the columns used to perform the estimate.

    Notes
    -----
    Based on Massey, Douglas S., and Nancy A. Denton. "The dimensions of residential segregation." Social forces 67.2 (1988): 281-315.
    
    Reference: :cite:`massey1988dimensions`.

    """
    if (str(type(data)) != '<class \'geopandas.geodataframe.GeoDataFrame\'>'):
        raise TypeError(
            'data is not a GeoDataFrame and, therefore, this index cannot be calculated.'
        )

    if ('geometry' not in data.columns):
        data['geometry'] = data[data._geometry_column_name]
        data = data.drop([data._geometry_column_name], axis=1)
        data = data.set_geometry('geometry')

    if ((type(group_pop_var) is not str) or (type(total_pop_var) is not str)):
        raise TypeError('group_pop_var and total_pop_var must be strings')

    if ((group_pop_var not in data.columns)
            or (total_pop_var not in data.columns)):
        raise ValueError(
            'group_pop_var and total_pop_var must be variables of data')

    data = data.rename(columns={
        group_pop_var: 'group_pop_var',
        total_pop_var: 'total_pop_var'
    })

    x = np.array(data.group_pop_var)
    t = np.array(data.total_pop_var)

    if any(t < x):
        raise ValueError(
            'Group of interest population must equal or lower than the total population of the units.'
        )

    area = np.array(data.area)

    y = t - x

    X = x.sum()
    Y = y.sum()
    T = t.sum()

    # Create the indexes according to the area ordering
    des_ind = (-area).argsort()
    asc_ind = area.argsort()

    n1 = np.where(((np.cumsum(t[asc_ind]) / T) < X / T) == False)[0][0]
    n2 = np.where(((np.cumsum(t[des_ind]) / T) < X / T) == False)[0][0]

    n = data.shape[0]
    T1 = t[asc_ind][0:n1].sum()
    T2 = t[asc_ind][n2:n].sum()

    RCO = ((((x[asc_ind] * area[asc_ind] / X).sum()) / ((y[asc_ind] * area[asc_ind] / Y).sum())) - 1) / \
          ((((t[asc_ind] * area[asc_ind])[0:n1].sum() / T1) / ((t[asc_ind] * area[asc_ind])[n2:n].sum() / T2)) - 1)

    core_data = data[['group_pop_var', 'total_pop_var', 'geometry']]

    return RCO, core_data


class RelativeConcentration:
    """
    Calculation of Relative Concentration index

    Parameters
    ----------

    data          : a geopandas DataFrame with a geometry column.
    
    group_pop_var : string
                    The name of variable in data that contains the population size of the group of interest
                    
    total_pop_var : string
                    The name of variable in data that contains the total population of the unit

    Attributes
    ----------

    statistic : float
                Relative Concentration Index
                
    core_data : a geopandas DataFrame
                A geopandas DataFrame that contains the columns used to perform the estimate.
       
    Examples
    --------
    In this example, we will calculate the relative concentration index (RCO) for the Riverside County using the census tract data of 2010.
    The group of interest is non-hispanic black people which is the variable nhblk10 in the dataset.
    
    Firstly, we need to perform some import the modules and the respective function.
    
    >>> import pandas as pd
    >>> import geopandas as gpd
    >>> import segregation
    >>> from segregation.spatial import RelativeConcentration
    
    Secondly, we need to read the data:
    
    >>> # This example uses all census data that the user must provide your own copy of the external database.
    >>> # A step-by-step procedure for downloading the data can be found here: https://github.com/spatialucr/geosnap/tree/master/geosnap/data.
    >>> # After the user download the LTDB_Std_All_fullcount.zip and extract the files, the filepath might be something like presented below.
    >>> filepath = '~/data/LTDB_Std_2010_fullcount.csv'
    >>> census_2010 = pd.read_csv(filepath, encoding = "ISO-8859-1", sep = ",")
    
    Then, we filter only for the desired county (in this case, Riverside County):
    
    >>> df = census_2010.loc[census_2010.county == "Riverside County"][['tractid', 'pop10','nhblk10']]
    
    Then, we read the Riverside map data using geopandas (the county id is 06065):
    
    >>> map_url = 'https://raw.githubusercontent.com/renanxcortes/inequality-segregation-supplementary-files/master/Tracts_grouped_by_County/06065.json'
    >>> map_gpd = gpd.read_file(map_url)
    
    It is necessary to harmonize the data type of the dataset and the geopandas in order to work the merging procedure.
    Later, we extract only the columns that will be used.
    
    >>> map_gpd['INTGEOID10'] = pd.to_numeric(map_gpd["GEOID10"])
    >>> gdf_pre = map_gpd.merge(df, left_on = 'INTGEOID10', right_on = 'tractid')
    >>> gdf = gdf_pre[['geometry', 'pop10', 'nhblk10']]
    
    The value is estimated below.
    
    >>> relative_concentration_index = RelativeConcentration(gdf, 'nhblk10', 'pop10')
    >>> relative_concentration_index.statistic
    0.5364305924831142
            
    Notes
    -----
    Based on Massey, Douglas S., and Nancy A. Denton. "The dimensions of residential segregation." Social forces 67.2 (1988): 281-315.
    
    Reference: :cite:`massey1988dimensions`.

    """

    def __init__(self, data, group_pop_var, total_pop_var):

        aux = _relative_concentration(data, group_pop_var, total_pop_var)

        self.statistic = aux[0]
        self.core_data = aux[1]
        self._function = _relative_concentration


def _absolute_centralization(data,
                             group_pop_var,
                             total_pop_var,
                             center="mean",
                             metric='euclidean'):
    """
    Calculation of Absolute Centralization index

    Parameters
    ----------

    data          : a geopandas DataFrame with a geometry column.
    
    group_pop_var : string
                    The name of variable in data that contains the population size of the group of interest
                    
    total_pop_var : string
                    The name of variable in data that contains the total population of the unit

    center        : string, two-dimension values (tuple, list, array) or integer.
                    This defines what is considered to be the center of the spatial context under study.

                    If string, this can be set to:
                        
                        "mean": the center longitude/latitude is the mean of longitudes/latitudes of all units. 
                        "median": the center longitude/latitude is the median of longitudes/latitudes of all units. 
                        "population_weighted_mean": the center longitude/latitude is the mean of longitudes/latitudes of all units weighted by the total population.
                        "largest_population": the center longitude/latitude is the centroid of the unit with largest total population. If there is a tie in the maximum population, the mean of all coordinates will be taken.
                    
                    If tuple, list or array, this argument should be the coordinates of the desired center assuming longitude as first value and latitude second value. Therefore, in the form (longitude, latitude), if tuple, or [longitude, latitude] if list or numpy array.
                    
                    If integer, the center will be the centroid of the polygon from data corresponding to the integer interpreted as index. 
                    For example, if `center = 0` the centroid of the first row of data is used as center, if `center = 1` the second row will be used, and so on.

    metric        : string. Can be 'euclidean' or 'haversine'. Default is 'euclidean'.
                    The metric used for the distance between spatial units. 
                    If the projection of the CRS of the geopandas DataFrame field is in degrees, this should be set to 'haversine'.

    Returns
    ----------

    statistic     : float
                    Absolute Centralization Index
                
    core_data     : a geopandas DataFrame
                    A geopandas DataFrame that contains the columns used to perform the estimate.
    
    center_values : list
                    The center, in the form [longitude, latitude], values used for the calculation of the centralization distances.
    
    Notes
    -----
    Based on Massey, Douglas S., and Nancy A. Denton. "The dimensions of residential segregation." Social forces 67.2 (1988): 281-315.
    
    A discussion of defining the center in this function can be found in https://github.com/pysal/segregation/issues/18.
    
    Reference: :cite:`massey1988dimensions`.

    """
    
    if not metric in ['euclidean', 'haversine']:
        raise ValueError('metric must one of \'euclidean\', \'haversine\'')

    if (str(type(data)) != '<class \'geopandas.geodataframe.GeoDataFrame\'>'):
        raise TypeError(
            'data is not a GeoDataFrame and, therefore, this index cannot be calculated.'
        )

    if ('geometry' not in data.columns):
        data['geometry'] = data[data._geometry_column_name]
        data = data.drop([data._geometry_column_name], axis=1)
        data = data.set_geometry('geometry')

    if ((type(group_pop_var) is not str) or (type(total_pop_var) is not str)):
        raise TypeError('group_pop_var and total_pop_var must be strings')

    if ((group_pop_var not in data.columns)
            or (total_pop_var not in data.columns)):
        raise ValueError(
            'group_pop_var and total_pop_var must be variables of data')

    data = data.rename(columns={
        group_pop_var: 'group_pop_var',
        total_pop_var: 'total_pop_var'
    })

    x = np.array(data.group_pop_var)
    t = np.array(data.total_pop_var)

    if any(t < x):
        raise ValueError(
            'Group of interest population must equal or lower than the total population of the units.'
        )

    area = np.array(data.area)

    c_lons = np.array(data.centroid.x)
    c_lats = np.array(data.centroid.y)

    if isinstance(center, str):
        if not center in [
                'mean', 'median', 'population_weighted_mean',
                'largest_population'
        ]:
            raise ValueError(
                'The center string must one of \'mean\', \'median\', \'population_weighted_mean\', \'largest_population\''
            )

        if (center == "mean"):
            center_lon = c_lons.mean()
            center_lat = c_lats.mean()

        if (center == "median"):
            center_lon = np.median(c_lons)
            center_lat = np.median(c_lats)

        if (center == "population_weighted_mean"):
            center_lon = np.average(c_lons, weights=t)
            center_lat = np.average(c_lats, weights=t)

        if (center == "largest_population"):
            center_lon = c_lons[np.where(t == t.max())].mean()
            center_lat = c_lats[np.where(t == t.max())].mean()

    if isinstance(center, tuple) or isinstance(center, list) or isinstance(
            center, np.ndarray):
        if np.array(center).shape != (2, ):
            raise ValueError('The center tuple/list/array must have length 2.')

        center_lon = center[0]
        center_lat = center[1]

    if isinstance(center, int):
        if (center > len(data) - 1) or (center < 0):
            raise ValueError('The center index must by in the range of data.')

        center_lon = data.iloc[[center]].centroid.x.values[0]
        center_lat = data.iloc[[center]].centroid.y.values[0]

    X = x.sum()
    A = area.sum()

    dlon = c_lons - center_lon
    dlat = c_lats - center_lat

    if (metric == 'euclidean'):
        center_dist = np.sqrt((dlon)**2 + (dlat)**2)

    if (metric == 'haversine'):
        center_dist = 2 * np.arcsin(np.sqrt(np.sin(dlat/2)**2 + np.cos(center_lat) * np.cos(c_lats) * np.sin(dlon/2)**2))
    
    if np.isnan(center_dist).sum() > 0:
        raise ValueError('It not possible to determine the center distance for, at least, one unit. This is probably due to the magnitude of the number of the centroids. We recommend to reproject the geopandas DataFrame.')
    
    asc_ind = center_dist.argsort()

    Xi = np.cumsum(x[asc_ind]) / X
    Ai = np.cumsum(area[asc_ind]) / A

    ACE = np.nansum(shift(Xi, 1, cval=np.NaN) * Ai) - \
          np.nansum(Xi * shift(Ai, 1, cval=np.NaN))

    core_data = data[['group_pop_var', 'total_pop_var', 'geometry']]

    center_values = [center_lon, center_lat]

    return ACE, core_data, center_values


class AbsoluteCentralization:
    """
    Calculation of Absolute Centralization index

    Parameters
    ----------

    data          : a geopandas DataFrame with a geometry column.
    
    group_pop_var : string
                    The name of variable in data that contains the population size of the group of interest
                    
    total_pop_var : string
                    The name of variable in data that contains the total population of the unit
                    
    center        : string, two-dimension values (tuple, list, array) or integer.
                    This defines what is considered to be the center of the spatial context under study.

                    If string, this can be set to:
                        
                        "mean": the center longitude/latitude is the mean of longitudes/latitudes of all units. 
                        "median": the center longitude/latitude is the median of longitudes/latitudes of all units. 
                        "population_weighted_mean": the center longitude/latitude is the mean of longitudes/latitudes of all units weighted by the total population.
                        "largest_population": the center longitude/latitude is the centroid of the unit with largest total population. If there is a tie in the maximum population, the mean of all coordinates will be taken.
                    
                    If tuple, list or array, this argument should be the coordinates of the desired center assuming longitude as first value and latitude second value. Therefore, in the form (longitude, latitude), if tuple, or [longitude, latitude] if list or numpy array.
                    
                    If integer, the center will be the centroid of the polygon from data corresponding to the integer interpreted as index. 
                    For example, if `center = 0` the centroid of the first row of data is used as center, if `center = 1` the second row will be used, and so on.

    Attributes
    ----------

    statistic     : float
                    Absolute Centralization Index
                
    core_data     : a geopandas DataFrame
                    A geopandas DataFrame that contains the columns used to perform the estimate.
    
    center_values : list
                    The center, in the form [longitude, latitude], values used for the calculation of the centralization distances.
                
    Examples
    --------
    In this example, we will calculate the absolute centralization index (ACE) for the Riverside County using the census tract data of 2010.
    The group of interest is non-hispanic black people which is the variable nhblk10 in the dataset.
    
    Firstly, we need to perform some import the modules and the respective function.
    
    >>> import pandas as pd
    >>> import geopandas as gpd
    >>> import segregation
    >>> from segregation.spatial import AbsoluteCentralization
    
    Secondly, we need to read the data:
    
    >>> # This example uses all census data that the user must provide your own copy of the external database.
    >>> # A step-by-step procedure for downloading the data can be found here: https://github.com/spatialucr/geosnap/tree/master/geosnap/data.
    >>> # After the user download the LTDB_Std_All_fullcount.zip and extract the files, the filepath might be something like presented below.
    >>> filepath = '~/data/LTDB_Std_2010_fullcount.csv'
    >>> census_2010 = pd.read_csv(filepath, encoding = "ISO-8859-1", sep = ",")
    
    Then, we filter only for the desired county (in this case, Riverside County):
    
    >>> df = census_2010.loc[census_2010.county == "Riverside County"][['tractid', 'pop10','nhblk10']]
    
    Then, we read the Riverside map data using geopandas (the county id is 06065):
    
    >>> map_url = 'https://raw.githubusercontent.com/renanxcortes/inequality-segregation-supplementary-files/master/Tracts_grouped_by_County/06065.json'
    >>> map_gpd = gpd.read_file(map_url)
    
    It is necessary to harmonize the data type of the dataset and the geopandas in order to work the merging procedure.
    Later, we extract only the columns that will be used.
    
    >>> map_gpd['INTGEOID10'] = pd.to_numeric(map_gpd["GEOID10"])
    >>> gdf_pre = map_gpd.merge(df, left_on = 'INTGEOID10', right_on = 'tractid')
    >>> gdf = gdf_pre[['geometry', 'pop10', 'nhblk10']]
    
    The value is estimated below.
    
    >>> absolute_centralization_index = AbsoluteCentralization(gdf, 'nhblk10', 'pop10')
    >>> absolute_centralization_index.statistic
    0.6416113799795511
            
    Notes
    -----
    Based on Massey, Douglas S., and Nancy A. Denton. "The dimensions of residential segregation." Social forces 67.2 (1988): 281-315.
    
    A discussion of defining the center in this function can be found in https://github.com/pysal/segregation/issues/18.
    
    Reference: :cite:`massey1988dimensions`.

    """

    def __init__(self,
                 data,
                 group_pop_var,
                 total_pop_var,
                 center="mean",
                 metric='euclidean'):

        aux = _absolute_centralization(data, group_pop_var, total_pop_var,
                                       center, metric)

        self.statistic = aux[0]
        self.core_data = aux[1]
        self.center_values = aux[2]
        self._function = _absolute_centralization


def _relative_centralization(data,
                             group_pop_var,
                             total_pop_var,
                             center="mean",
                             metric='euclidean'):
    """
    Calculation of Relative Centralization index

    Parameters
    ----------

    data          : a geopandas DataFrame with a geometry column.
    
    group_pop_var : string
                    The name of variable in data that contains the population size of the group of interest
                    
    total_pop_var : string
                    The name of variable in data that contains the total population of the unit

    center        : string, two-dimension values (tuple, list, array) or integer.
                    This defines what is considered to be the center of the spatial context under study.

                    If string, this can be set to:
                        
                        "mean": the center longitude/latitude is the mean of longitudes/latitudes of all units. 
                        "median": the center longitude/latitude is the median of longitudes/latitudes of all units. 
                        "population_weighted_mean": the center longitude/latitude is the mean of longitudes/latitudes of all units weighted by the total population.
                        "largest_population": the center longitude/latitude is the centroid of the unit with largest total population. If there is a tie in the maximum population, the mean of all coordinates will be taken.
                    
                    If tuple, list or array, this argument should be the coordinates of the desired center assuming longitude as first value and latitude second value. Therefore, in the form (longitude, latitude), if tuple, or [longitude, latitude] if list or numpy array.
                    
                    If integer, the center will be the centroid of the polygon from data corresponding to the integer interpreted as index. 
                    For example, if `center = 0` the centroid of the first row of data is used as center, if `center = 1` the second row will be used, and so on.

    metric        : string. Can be 'euclidean' or 'haversine'. Default is 'euclidean'.
                    The metric used for the distance between spatial units. 
                    If the projection of the CRS of the geopandas DataFrame field is in degrees, this should be set to 'haversine'.

    Returns
    ----------

    statistic     : float
                    Relative Centralization Index
                
    core_data     : a geopandas DataFrame
                    A geopandas DataFrame that contains the columns used to perform the estimate.
    
    center_values : list
                    The center, in the form [longitude, latitude], values used for the calculation of the centralization distances.

    Notes
    -----
    Based on Massey, Douglas S., and Nancy A. Denton. "The dimensions of residential segregation." Social forces 67.2 (1988): 281-315.
    
    A discussion of defining the center in this function can be found in https://github.com/pysal/segregation/issues/18.

    """
    
    if not metric in ['euclidean', 'haversine']:
        raise ValueError('metric must one of \'euclidean\', \'haversine\'')
    
    if (str(type(data)) != '<class \'geopandas.geodataframe.GeoDataFrame\'>'):
        raise TypeError(
            'data is not a GeoDataFrame and, therefore, this index cannot be calculated.'
        )

    if ('geometry' not in data.columns):
        data['geometry'] = data[data._geometry_column_name]
        data = data.drop([data._geometry_column_name], axis=1)
        data = data.set_geometry('geometry')

    if ((type(group_pop_var) is not str) or (type(total_pop_var) is not str)):
        raise TypeError('group_pop_var and total_pop_var must be strings')

    if ((group_pop_var not in data.columns)
            or (total_pop_var not in data.columns)):
        raise ValueError(
            'group_pop_var and total_pop_var must be variables of data')

    data = data.rename(columns={
        group_pop_var: 'group_pop_var',
        total_pop_var: 'total_pop_var'
    })

    x = np.array(data.group_pop_var)
    t = np.array(data.total_pop_var)

    if any(t < x):
        raise ValueError(
            'Group of interest population must equal or lower than the total population of the units.'
        )

    y = t - x

    c_lons = np.array(data.centroid.x)
    c_lats = np.array(data.centroid.y)

    if isinstance(center, str):
        if not center in [
                'mean', 'median', 'population_weighted_mean',
                'largest_population'
        ]:
            raise ValueError(
                'The center string must one of \'mean\', \'median\', \'population_weighted_mean\', \'largest_population\''
            )

        if (center == "mean"):
            center_lon = c_lons.mean()
            center_lat = c_lats.mean()

        if (center == "median"):
            center_lon = np.median(c_lons)
            center_lat = np.median(c_lats)

        if (center == "population_weighted_mean"):
            center_lon = np.average(c_lons, weights=t)
            center_lat = np.average(c_lats, weights=t)

        if (center == "largest_population"):
            center_lon = c_lons[np.where(t == t.max())].mean()
            center_lat = c_lats[np.where(t == t.max())].mean()

    if isinstance(center, tuple) or isinstance(center, list) or isinstance(
            center, np.ndarray):
        if np.array(center).shape != (2, ):
            raise ValueError('The center tuple/list/array must have length 2.')

        center_lon = center[0]
        center_lat = center[1]

    if isinstance(center, int):
        if (center > len(data) - 1) or (center < 0):
            raise ValueError('The center index must by in the range of data.')

        center_lon = data.iloc[[center]].centroid.x.values[0]
        center_lat = data.iloc[[center]].centroid.y.values[0]

    X = x.sum()
    Y = y.sum()

    dlon = c_lons - center_lon
    dlat = c_lats - center_lat

    if (metric == 'euclidean'):
        center_dist = np.sqrt((dlon)**2 + (dlat)**2)

    if (metric == 'haversine'):
        center_dist = 2 * np.arcsin(
            np.sqrt(
                np.sin(dlat / 2)**2 +
                np.cos(center_lat) * np.cos(c_lats) * np.sin(dlon / 2)**2))

    if np.isnan(center_dist).sum() > 0:
        raise ValueError('It not possible to determine the center distance for, at least, one unit. This is probably due to the magnitude of the number of the centroids. We recommend to reproject the geopandas DataFrame.')

    asc_ind = center_dist.argsort()

    Xi = np.cumsum(x[asc_ind]) / X
    Yi = np.cumsum(y[asc_ind]) / Y

    RCE = np.nansum(shift(Xi, 1, cval=np.NaN) * Yi) - \
          np.nansum(Xi * shift(Yi, 1, cval=np.NaN))

    core_data = data[['group_pop_var', 'total_pop_var', 'geometry']]

    center_values = [center_lon, center_lat]

    return RCE, core_data, center_values


class RelativeCentralization:
    """
    Calculation of Relative Centralization index

    Parameters
    ----------

    data          : a geopandas DataFrame with a geometry column.
    
    group_pop_var : string
                    The name of variable in data that contains the population size of the group of interest
                    
    total_pop_var : string
                    The name of variable in data that contains the total population of the unit

    center        : string, two-dimension values (tuple, list, array) or integer.
                    This defines what is considered to be the center of the spatial context under study.

                    If string, this can be set to:
                        
                        "mean": the center longitude/latitude is the mean of longitudes/latitudes of all units. 
                        "median": the center longitude/latitude is the median of longitudes/latitudes of all units. 
                        "population_weighted_mean": the center longitude/latitude is the mean of longitudes/latitudes of all units weighted by the total population.
                        "largest_population": the center longitude/latitude is the centroid of the unit with largest total population. If there is a tie in the maximum population, the mean of all coordinates will be taken.
                    
                    If tuple, list or array, this argument should be the coordinates of the desired center assuming longitude as first value and latitude second value. Therefore, in the form (longitude, latitude), if tuple, or [longitude, latitude] if list or numpy array.
                    
                    If integer, the center will be the centroid of the polygon from data corresponding to the integer interpreted as index. 
                    For example, if `center = 0` the centroid of the first row of data is used as center, if `center = 1` the second row will be used, and so on.
    
    metric        : string. Can be 'euclidean' or 'haversine'. Default is 'euclidean'.
                    The metric used for the distance between spatial units. 
                    If the projection of the CRS of the geopandas DataFrame field is in degrees, this should be set to 'haversine'.

    Attributes
    ----------

    statistic     : float
                    Relative Centralization Index
            
    core_data     : a geopandas DataFrame
                    A geopandas DataFrame that contains the columns used to perform the estimate.
    
    center_values : list
                    The center, in the form [longitude, latitude], values used for the calculation of the centralization distances.
        
    Examples
    --------
    In this example, we will calculate the relative centralization index (RCE) for the Riverside County using the census tract data of 2010.
    The group of interest is non-hispanic black people which is the variable nhblk10 in the dataset.
    
    Firstly, we need to perform some import the modules and the respective function.
    
    >>> import pandas as pd
    >>> import geopandas as gpd
    >>> import segregation
    >>> from segregation.spatial import RelativeCentralization
    
    Secondly, we need to read the data:
    
    >>> # This example uses all census data that the user must provide your own copy of the external database.
    >>> # A step-by-step procedure for downloading the data can be found here: https://github.com/spatialucr/geosnap/tree/master/geosnap/data.
    >>> # After the user download the LTDB_Std_All_fullcount.zip and extract the files, the filepath might be something like presented below.
    >>> filepath = '~/data/LTDB_Std_2010_fullcount.csv'
    >>> census_2010 = pd.read_csv(filepath, encoding = "ISO-8859-1", sep = ",")
    
    Then, we filter only for the desired county (in this case, Riverside County):
    
    >>> df = census_2010.loc[census_2010.county == "Riverside County"][['tractid', 'pop10','nhblk10']]
    
    Then, we read the Riverside map data using geopandas (the county id is 06065):
    
    >>> map_url = 'https://raw.githubusercontent.com/renanxcortes/inequality-segregation-supplementary-files/master/Tracts_grouped_by_County/06065.json'
    >>> map_gpd = gpd.read_file(map_url)
    
    It is necessary to harmonize the data type of the dataset and the geopandas in order to work the merging procedure.
    Later, we extract only the columns that will be used.
    
    >>> map_gpd['INTGEOID10'] = pd.to_numeric(map_gpd["GEOID10"])
    >>> gdf_pre = map_gpd.merge(df, left_on = 'INTGEOID10', right_on = 'tractid')
    >>> gdf = gdf_pre[['geometry', 'pop10', 'nhblk10']]
    
    The value is estimated below.
    
    >>> relative_centralization_index = RelativeCentralization(gdf, 'nhblk10', 'pop10')
    >>> relative_centralization_index.statistic
    0.18550429720565376
            
    Notes
    -----
    Based on Massey, Douglas S., and Nancy A. Denton. "The dimensions of residential segregation." Social forces 67.2 (1988): 281-315.
    
    A discussion of defining the center in this function can be found in https://github.com/pysal/segregation/issues/18.
    
    Reference: :cite:`massey1988dimensions`.

    """

    def __init__(self,
                 data,
                 group_pop_var,
                 total_pop_var,
                 center="mean",
                 metric='euclidean'):

        aux = _relative_centralization(data, group_pop_var, total_pop_var,
                                       center, metric)

        self.statistic = aux[0]
        self.core_data = aux[1]
        self.center_values = aux[2]
        self._function = _relative_centralization


class SpatialInformationTheory(MultiInformationTheory):
    """Spatial Multigroup Information Theory Index.

    This class calculates the spatial version of the multigroup information
    theory index. The data are "spatialized" by converting each observation
    to a "local environment" by creating a weighted sum of the focal unit with
    its neighboring observations, where the neighborhood is defined by a
    libpysal weights matrix or a pandana Network instance.

    Parameters
    ----------
    data : geopandas.GeoDataFrame
        geodataframe with
    groups : list
        list of columns on gdf representing population groups for which the SIT
        index should be calculated
    network : pandana.Network
        pandana.Network instance. This is likely created with `get_osm_network`
        or via helper functions from OSMnet or UrbanAccess.
    w   : libpysal.W
        distance-based PySAL spatial weights matrix instance
    distance : int
        maximum distance to consider `accessible` (the default is 2000).
    decay : str
        decay type pandana should use "linear", "exp", or "flat"
        (which means no decay). The default is "linear".
    precompute: bool
        Whether the pandana.Network instance should precompute the range
        queries.This is true by default, but if you plan to calculate several
        indices using the same network, then you can set this
        parameter to `False` to avoid precomputing repeatedly inside the
        function

    """

    def __init__(self,
                 data,
                 groups,
                 network=None,
                 w=None,
                 decay='linear',
                 distance=2000,
                 precompute=True):

        if w and network:
            raise (
                "must pass either a pandana network or a pysal weights object\
                 but not both")
        elif network:
            df = calc_access(data,
                             variables=groups,
                             network=network,
                             distance=distance,
                             decay=decay,
                             precompute=precompute)
            groups = ["acc_" + group for group in groups]
        else:
            df = _build_local_environment(data, groups, w)
        super().__init__(df, groups)


class SpatialDivergence(MultiDivergence):
    """Spatial Multigroup Divergence Index.

    This class calculates the spatial version of the multigroup divergence
    index. The data are "spatialized" by converting each observation
    to a "local environment" by creating a weighted sum of the focal unit with
    its neighboring observations, where the neighborhood is defined by a
    libpysal weights matrix or a pandana Network instance.

    Parameters
    ----------
    data : geopandas.GeoDataFrame
        geodataframe with
    groups : list
        list of columns on gdf representing population groups for which the
        divergence index should be calculated
    w   : libpysal.W
        distance-based PySAL spatial weights matrix instance
    network : pandana.Network
        pandana.Network instance. This is likely created with `get_osm_network`
        or via helper functions from OSMnet or UrbanAccess.
    distance : int
        maximum distance to consider `accessible` (the default is 2000).
    decay : str
        decay type pandana should use "linear", "exp", or "flat"
        (which means no decay). The default is "linear".
    precompute: bool
        Whether the pandana.Network instance should precompute the range
        queries.This is true by default, but if you plan to calculate several
        indices using the same network, then you can set this
        parameter to `False` to avoid precomputing repeatedly inside the
        function
    """

    def __init__(self,
                 data,
                 groups,
                 network=None,
                 w=None,
                 decay='linear',
                 distance=2000,
                 precompute=True):

        if w and network:
            raise (
                "must pass either a pandana network or a pysal weights object\
                 but not both")
        elif network:
            df = calc_access(data,
                             variables=groups,
                             network=network,
                             distance=distance,
                             decay=decay,
                             precompute=precompute)
            groups = ["acc_" + group for group in groups]
        else:
            df = _build_local_environment(data, groups, w)
        super().__init__(df, groups)


def compute_segregation_profile(gdf,
                                groups=None,
                                distances=None,
                                network=None,
                                decay='linear',
                                function='triangular',
                                precompute=True):
    """Compute multiscalar segregation profile.

    This function calculates several Spatial Information Theory indices with
    increasing distance parameters.

    Parameters
    ----------
    gdf : geopandas.GeoDataFrame
        geodataframe with rows as observations and columns as population
        variables. Note that if using a network distance, the coordinate
        system for this gdf should be 4326. If using euclidian distance,
        this must be projected into planar coordinates like state plane or UTM.
    groups : list
        list of variables .
    distances : list
        list of floats representing bandwidth distances that define a local
        environment.
    network : pandana.Network (optional)
        A pandana.Network likely created with
        `segregation.network.get_osm_network`.
    decay : str (optional)
        decay type to be used in pandana accessibility calculation (the
        default is 'linear').
    function: 'str' (optional)
        which weighting function should be passed to libpysal.weights.Kernel
        must be one of: 'triangular','uniform','quadratic','quartic','gaussian'
    precompute: bool
        Whether the pandana.Network instance should precompute the range
        queries.This is true by default, but if you plan to calculate several
        segregation profiles using the same network, then you can set this
        parameter to `False` to avoid precomputing repeatedly inside the
        function

    Returns
    -------
    dict
        dictionary with distances as keys and SIT statistics as values

    Notes
    -----
    Based on Sean F. Reardon, Stephen A. Matthews, David O’Sullivan, Barrett A. Lee, Glenn Firebaugh, Chad R. Farrell, & Kendra Bischoff. (2008). The Geographic Scale of Metropolitan Racial Segregation. Demography, 45(3), 489–514. https://doi.org/10.1353/dem.0.0019.

    Reference: :cite:`Reardon2008`.

    """
    gdf = gdf.copy()
    gdf[groups] = gdf[groups].astype(float)
    indices = {}
    indices[0] = MultiInformationTheory(gdf, groups).statistic

    if network:
        if not gdf.crs['init'] == 'epsg:4326':
            gdf = gdf.to_crs(epsg=4326)
        groups2 = ['acc_' + group for group in groups]
        if precompute:
            maxdist = max(distances)
            network.precompute(maxdist)
        for distance in distances:
            distance = np.float(distance)
            access = calc_access(gdf,
                                 network,
                                 decay=decay,
                                 variables=groups,
                                 distance=distance,
                                 precompute=False)
            sit = MultiInformationTheory(access, groups2)
            indices[distance] = sit.statistic
    else:
        for distance in distances:
            w = Kernel.from_dataframe(gdf,
                                      bandwidth=distance,
                                      function=function)
            sit = SpatialInformationTheory(gdf, groups, w=w)
            indices[distance] = sit.statistic
    return indices


# Deprecation Calls

msg = _dep_message("Spatial_Prox_Prof", "SpatialProxProf")
Spatial_Prox_Prof = DeprecationHelper(SpatialProxProf, message=msg)

msg = _dep_message("Spatial_Dissim", "SpatialDissim")
Spatial_Dissim = DeprecationHelper(SpatialDissim, message=msg)

msg = _dep_message("Boundary_Spatial_Dissim", "BoundarySpatialDissim")
Boundary_Spatial_Dissim = DeprecationHelper(BoundarySpatialDissim, message=msg)

msg = _dep_message("Perimeter_Area_Ratio_Spatial_Dissim",
                   "PerimeterAreaRatioSpatialDissim")
Perimeter_Area_Ratio_Spatial_Dissim = DeprecationHelper(
    PerimeterAreaRatioSpatialDissim, message=msg)

msg = _dep_message("Distance_Decay_Isolation", "DistanceDecayIsolation")
Distance_Decay_Isolation = DeprecationHelper(DistanceDecayIsolation,
                                             message=msg)

msg = _dep_message("Distance_Decay_Exposure", "DistanceDecayExposure")
Distance_Decay_Exposure = DeprecationHelper(DistanceDecayExposure, message=msg)

msg = _dep_message("Spatial_Proximity", "SpatialProximity")
Spatial_Proximity = DeprecationHelper(SpatialProximity, message=msg)

msg = _dep_message("Absolute_Clustering", "AbsoluteClustering")
Absolute_Clustering = DeprecationHelper(AbsoluteClustering, message=msg)

msg = _dep_message("Relative_Clustering", "RelativeClustering")
Relative_Clustering = DeprecationHelper(RelativeClustering, message=msg)

msg = _dep_message("Absolute_Concentration", "AbsoluteConcentration")
Absolute_Concentration = DeprecationHelper(AbsoluteConcentration, message=msg)

msg = _dep_message("Relative_Concentration", "RelativeConcentration")
Relative_Concentration = DeprecationHelper(RelativeConcentration, message=msg)

msg = _dep_message("Absolute_Centralization", "AbsoluteCentralization")
Absolute_Centralization = DeprecationHelper(AbsoluteCentralization,
                                            message=msg)

msg = _dep_message("Relative_Centralization", "RelativeCentralization")
Relative_Centralization = DeprecationHelper(RelativeCentralization,
                                            message=msg)<|MERGE_RESOLUTION|>--- conflicted
+++ resolved
@@ -29,7 +29,7 @@
 # Including old and new api in __all__ so users can use both
 
 __all__ = [
-<<<<<<< HEAD
+
     'Spatial_Prox_Prof', 
     'SpatialProxProf',
     
@@ -74,20 +74,8 @@
     'RelativeCentralization', 
     
     'SpatialInformationTheory',
-=======
-    'Spatial_Prox_Prof', 'SpatialProxProf', 'Spatial_Dissim', 'SpatialDissim',
-    'Boundary_Spatial_Dissim', 'BoundarySpatialDissim',
-    'Perimeter_Area_Ratio_Spatial_Dissim', 'PerimeterAreaRatioSpatialDissim',
-    'Distance_Decay_Isolation', 'DistanceDecayIsolation',
-    'Distance_Decay_Exposure', 'DistanceDecayExposure', 'Spatial_Proximity',
-    'SpatialProximity', 'Absolute_Clustering', 'AbsoluteClustering',
-    'Relative_Clustering', 'RelativeClustering', 'Delta',
-    'Absolute_Concentration', 'AbsoluteConcentration',
-    'Relative_Concentration', 'RelativeConcentration',
-    'Absolute_Centralization', 'AbsoluteCentralization',
-    'Relative_Centralization', 'RelativeCentralization',
-    'SpatialInformationTheory', 'SpatialDivergence',
->>>>>>> 589423f7
+    'SpatialDivergence',
+
     'compute_segregation_profile'
 ]
 
@@ -3536,5 +3524,4 @@
                                             message=msg)
 
 msg = _dep_message("Relative_Centralization", "RelativeCentralization")
-Relative_Centralization = DeprecationHelper(RelativeCentralization,
-                                            message=msg)+Relative_Centralization = DeprecationHelper(RelativeCentralization, message=msg)